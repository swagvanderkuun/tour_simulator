import numpy as np
from dataclasses import dataclass
from typing import List, Tuple, Dict
from stage_profiles import StageType, get_stage_type, get_stage_profile
from rider_parameters import RiderParameters

# Define ability tiers and their corresponding scores
ABILITY_TIERS = {
    "S": 98,  # Exceptional
    "A": 95,  # Elite
    "B": 90,  # Very Good
    "C": 80,  # Good
    "D": 70,  # Average
    "E": 40   # Below Average
}

# Initialize rider abilities dictionary
rider_abilities: Dict[str, Dict[str, int]] = {}

# Helper to assign abilities based on tiers
def assign_abilities_by_tier(rider_tiers: Dict[str, str], skill: str):
    for rider, tier in rider_tiers.items():
        if rider not in rider_abilities:
            rider_abilities[rider] = {}
        rider_abilities[rider][skill] = ABILITY_TIERS[tier]

@dataclass
class Rider:
    name: str
    team: str
    parameters: RiderParameters
    age: int
    price: float = 0.0  # New: price in whatever unit you want
    chance_of_abandon: float = 0.0  # New: probability (0.0-1.0)

    def get_stage_probability(self, stage_number: int) -> Tuple[float, float, float]:
        """Get probability range for a specific stage based on rider's parameters."""
        stage_profile = get_stage_profile(stage_number)
        return self.parameters.get_weighted_probability_range(stage_profile)

class RiderDatabase:
    def __init__(self):
        self.riders = []
        self._initialize_riders()

    def _initialize_riders(self):
        # Initialize all riders from the 2025 Tour de France startlist
        rider_data = [
            {"name": "PITHIE Laurence", "team": "Red Bull - BORA - hansgrohe (WT)", "age": 24, "tiers": {'sprint': 'E', 'itt': 'E', 'mountain': 'E', 'break_away': 'E', 'punch': 'E'}, "price": 0.5, "chance_of_abandon": 0.05},
            {"name": "VAN DIJKE Mick", "team": "Red Bull - BORA - hansgrohe (WT)", 
            "age": 25, "tiers": {'sprint': 'E', 'itt': 'E', 'mountain': 'E', 'break_away': 'E', 'punch': 'E'}, "price": 0.5, "chance_of_abandon": 0.05},
            {"name": "MOSCON Gianni", "team": "Red Bull - BORA - hansgrohe (WT)", 
            "age": 25, "tiers": {'sprint': 'E', 'itt': 'E', 'mountain': 'E', 'break_away': 'E', 'punch': 'E'}, "price": 0.5, "chance_of_abandon": 0.05},
            {"name": "MEEUS Jordi", "team": "Red Bull - BORA - hansgrohe (WT)", 
            "age": 25, "tiers": {'sprint': 'B', 'itt': 'E', 'mountain': 'E', 'break_away': 'E', 'punch': 'E'}, "price": 1.5, "chance_of_abandon": 0.05},
            {"name": "BRAET Vito", "team": "Intermarché - Wanty (WT)", 
            "age": 25, "tiers": {'sprint': 'E', 'itt': 'E', 'mountain': 'E', 'break_away': 'E', 'punch': 'E'}, "price": 0.5, "chance_of_abandon": 0.05},
            {"name": "RUTSCH Jonas", "team": "Intermarché - Wanty (WT)", 
            "age": 25, "tiers": {'sprint': 'E', 'itt': 'E', 'mountain': 'E', 'break_away': 'E', 'punch': 'E'}, "price": 0.5, "chance_of_abandon": 0.05},
            {"name": "VAN SINTMAARTENSDIJK Roel", "team": "Intermarché - Wanty (WT)", 
            "age": 25, "tiers": {'sprint': 'E', 'itt': 'E', 'mountain': 'E', 'break_away': 'E', 'punch': 'E'}, "price": 0.5, "chance_of_abandon": 0.05},
            {"name": "GRADEK Kamil", "team": "Bahrain - Victorious (WT)", 
            "age": 25, "tiers": {'sprint': 'E', 'itt': 'E', 'mountain': 'E', 'break_away': 'E', 'punch': 'E'}, "price": 0.5, "chance_of_abandon": 0.05},
            {"name": "HAIG Jack", "team": "Bahrain - Victorious (WT)", 
           "age": 25, "tiers": {'sprint': 'E', 'itt': 'E', 'mountain': 'D', 'break_away': 'D', 'punch': 'E'}, "price": 0.5, "chance_of_abandon": 0.05},
            {"name": "STANNARD Robert", "team": "Bahrain - Victorious (WT)", 
            "age": 25, "tiers": {'sprint': 'E', 'itt': 'E', 'mountain': 'E', 'break_away': 'E', 'punch': 'E'}, "price": 0.5, "chance_of_abandon": 0.05},
            {"name": "WRIGHT Fred", "team": "Bahrain - Victorious (WT)", 
            "age": 25, "tiers": {'sprint': 'E', 'itt': 'E', 'mountain': 'E', 'break_away': 'D', 'punch': 'E'}, "price": 0.5, "chance_of_abandon": 0.05},
            {"name": "BOIVIN Guillaume", "team": "Israel - Premier Tech (PRT)", 
            "age": 25, "tiers": {'sprint': 'E', 'itt': 'E', 'mountain': 'E', 'break_away': 'E', 'punch': 'E'}, "price": 0.5, "chance_of_abandon": 0.05},
            {"name": "LOUVEL Matis", "team": "Israel - Premier Tech (PRT)", 
            "age": 25, "tiers": {'sprint': 'E', 'itt': 'E', 'mountain': 'E', 'break_away': 'D', 'punch': 'E'}, "price": 0.5, "chance_of_abandon": 0.05},
            {"name": "NEILANDS Krists", "team": "Israel - Premier Tech (PRT)", 
            "age": 25, "tiers": {'sprint': 'E', 'itt': 'E', 'mountain': 'D', 'break_away': 'D', 'punch': 'E'}, "price": 0.5, "chance_of_abandon": 0.05},
            {"name": "SWEENY Harry", "team": "EF Education - EasyPost (WT)", "age": 25, "tiers": {"sprint": "E", "itt": "E", "mountain": "E", "break_away": "D", "punch": "E"}, "price": 0.5, "chance_of_abandon": 0.05},
            {"name": "POWLESS Neilson", "team": "EF Education - EasyPost (WT)", "age": 25, "tiers": {"sprint": "E", "itt": "D", "mountain": "E", "break_away": "B", "punch": "D"}, "price": 0.75, "chance_of_abandon": 0.05},
            {"name": "HEALY Ben", "team": "EF Education - EasyPost (WT)", "age": 24, "tiers": {"sprint": "E", "itt": "C", "mountain": "D", "break_away": "B", "punch": "D"}, "price": 0.5, "chance_of_abandon": 0.05},
            {"name": "POGA\u010cAR Tadej", "team": "UAE Team Emirates - XRG (WT)", "age": 25, "tiers": {"sprint": "E", "itt": "A", "mountain": "S", "break_away": "E", "punch": "A"}, "price": 7.5, "chance_of_abandon": 0.05},
            {"name": "ALMEIDA Jo\u00e3o", "team": "UAE Team Emirates - XRG (WT)", "age": 25, "tiers": {"sprint": "E", "itt": "B", "mountain": "B", "break_away": "E", "punch": "B"}, "price": 4.5, "chance_of_abandon": 0.05},
            {"name": "YATES Adam", "team": "UAE Team Emirates - XRG (WT)", "age": 25, "tiers": {"sprint": "E", "itt": "E", "mountain": "C", "break_away": "E", "punch": "E"}, "price": 2.5, "chance_of_abandon": 0.05},
            {"name": "SIVAKOV Pavel", "team": "UAE Team Emirates - XRG (WT)", "age": 25, "tiers": {"sprint": "E", "itt": "E", "mountain": "D", "break_away": "E", "punch": "E"}, "price": 2, "chance_of_abandon": 0.05},
            {"name": "SOLER Marc", "team": "UAE Team Emirates - XRG (WT)", "age": 25, "tiers": {"sprint": "E", "itt": "E", "mountain": "E", "break_away": "D", "punch": "D"}, "price": 2, "chance_of_abandon": 0.05},
            {"name": "WELLENS Tim", "team": "UAE Team Emirates - XRG (WT)", "age": 25, "tiers": {"sprint": "E", "itt": "E", "mountain": "E", "break_away": "D", "punch": "E"}, "price": 1.5, "chance_of_abandon": 0.05},
            {"name": "NARV\u00c1EZ Jhonatan", "team": "UAE Team Emirates - XRG (WT)", "age": 25, "tiers": {"sprint": "E", "itt": "E", "mountain": "E", "break_away": "D", "punch": "C"}, "price": 2, "chance_of_abandon": 0.05},
            {"name": "POLITT Nils", "team": "UAE Team Emirates - XRG (WT)", "age": 25, "tiers": {"sprint": "E", "itt": "E", "mountain": "E", "break_away": "E", "punch": "E"}, "price": 1.5, "chance_of_abandon": 0.05},
            {"name": "GALL Felix", "team": "Decathlon AG2R La Mondiale Team (WT)", "age": 25, "tiers": {"sprint": "E", "itt": "E", "mountain": "C", "break_away": "E", "punch": "E"}, "price": 1.5, "chance_of_abandon": 0.05},
            {"name": "ROGLI\u010c Primo\u017e", "team": "Red Bull - BORA - hansgrohe (WT)", "age": 25, "tiers": {"sprint": "E", "itt": "A", "mountain": "B", "break_away": "E", "punch": "C"}, "price": 3.5, "chance_of_abandon": 0.05},
            {"name": "VLASOV Aleksandr", "team": "Red Bull - BORA - hansgrohe (WT)", "age": 25, "tiers": {"sprint": "E", "itt": "E", "mountain": "D", "break_away": "D", "punch": "D"}, "price": 0.75, "chance_of_abandon": 0.05},
            {"name": "VAN POPPEL Danny", "team": "Red Bull - BORA - hansgrohe (WT)", "age": 25, "tiers": {"sprint": "D", "itt": "E", "mountain": "E", "break_away": "E", "punch": "E"}, "price": 0.75, "chance_of_abandon": 0.05},
            {"name": "LIPOWITZ Florian", "team": "Red Bull - BORA - hansgrohe (WT)", "age": 24, "tiers": {"sprint": "E", "itt": "B", "mountain": "B", "break_away": "E", "punch": "D"}, "price": 3, "chance_of_abandon": 0.05},
            {"name": "EVENEPOEL Remco", "team": "Soudal Quick-Step (WT)", "age": 24, "tiers": {"sprint": "E", "itt": "S", "mountain": "B", "break_away": "E", "punch": "B"}, "price": 6, "chance_of_abandon": 0.05},
            {"name": "MERLIER Tim", "team": "Soudal Quick-Step (WT)", "age": 25, "tiers": {"sprint": "S", "itt": "E", "mountain": "E", "break_away": "E", "punch": "E"}, "price": 3.5, "chance_of_abandon": 0.05},
            {"name": "VAN LERBERGHE Bert", "team": "Soudal Quick-Step (WT)", "age": 25, "tiers": {"sprint": "E", "itt": "E", "mountain": "E", "break_away": "E", "punch": "E"}, "price": 0.5, "chance_of_abandon": 0.05},
            {"name": "EENKHOORN Pascal", "team": "Soudal Quick-Step (WT)", "age": 25, "tiers": {"sprint": "E", "itt": "E", "mountain": "E", "break_away": "D", "punch": "E"}, "price": 0.5, "chance_of_abandon": 0.05},
            {"name": "PARET-PEINTRE Valentin", "team": "Soudal Quick-Step (WT)", "age": 25, "tiers": {"sprint": "E", "itt": "E", "mountain": "D", "break_away": "D", "punch": "E"}, "price": 0.5, "chance_of_abandon": 0.05},
            {"name": "VAN WILDER Ilan", "team": "Soudal Quick-Step (WT)", "age": 25, "tiers": {"sprint": "E", "itt": "C", "mountain": "D", "break_away": "D", "punch": "E"}, "price": 0.75, "chance_of_abandon": 0.05},
            {"name": "SCHACHMANN Maximilian", "team": "Soudal Quick-Step (WT)", "age": 25, "tiers": {"sprint": "E", "itt": "D", "mountain": "E", "break_away": "D", "punch": "D"}, "price": 0.75, "chance_of_abandon": 0.05},
            {"name": "CATTANEO Mattia", "team": "Soudal Quick-Step (WT)", "age": 25, "tiers": {"sprint": "E", "itt": "B", "mountain": "E", "break_away": "E", "punch": "E"}, "price": 0.75, "chance_of_abandon": 0.05},
            {"name": "ARANBURU Alex", "team": "Cofidis (WT)", "age": 25, "tiers": {"sprint": "E", "itt": "E", "mountain": "E", "break_away": "C", "punch": "E"}, "price": 0.75, "chance_of_abandon": 0.05},
            {"name": "IZAGIRRE Ion", "team": "Cofidis (WT)", "age": 25, "tiers": {"sprint": "E", "itt": "D", "mountain": "E", "break_away": "D", "punch": "E"}, "price": 0.5, "chance_of_abandon": 0.05},
            {"name": "THOMAS Benjamin", "team": "Cofidis (WT)", "age": 25, "tiers": {"sprint": "E", "itt": "D", "mountain": "E", "break_away": "D", "punch": "E"}, "price": 0.5, "chance_of_abandon": 0.05},
            {"name": "BUCHMANN Emanuel", "team": "Cofidis (WT)", "age": 25, "tiers": {"sprint": "E", "itt": "E", "mountain": "D", "break_away": "D", "punch": "E"}, "price": 0.5, "chance_of_abandon": 0.05},
            {"name": "VAN DER POEL Mathieu", "team": "Alpecin - Deceuninck (WT)", "age": 25, "tiers": {"sprint": "D", "itt": "C", "mountain": "E", "break_away": "A", "punch": "A"}, "price": 2.5, "chance_of_abandon": 0.05},
            {"name": "PHILIPSEN Jasper", "team": "Alpecin - Deceuninck (WT)", "age": 25, "tiers": {"sprint": "A", "itt": "E", "mountain": "E", "break_away": "E", "punch": "D"}, "price": 4, "chance_of_abandon": 0.05},
            {"name": "GROVES Kaden", "team": "Alpecin - Deceuninck (WT)", "age": 25, "tiers": {"sprint": "D", "itt": "E", "mountain": "E", "break_away": "E", "punch": "E"}, "price": 2, "chance_of_abandon": 0.05},
            {"name": "VAUQUELIN K\u00e9vin", "team": "Ark\u00e9a - B&B Hotels (WT)", "age": 24, "tiers": {"sprint": "E", "itt": "C", "mountain": "D", "break_away": "B", "punch": "B"}, "price": 0.75, "chance_of_abandon": 0.05},
            {"name": "VINGEGAARD Jonas", "team": "Team Visma | Lease a Bike (WT)", "age": 25, "tiers": {"sprint": "E", "itt": "A", "mountain": "A", "break_away": "E", "punch": "B"}, "price": 6, "chance_of_abandon": 0.05},
            {"name": "VAN AERT Wout", "team": "Team Visma | Lease a Bike (WT)", "age": 25, "tiers": {"sprint": "C", "itt": "A", "mountain": "E", "break_away": "A", "punch": "B"}, "price": 3.5, "chance_of_abandon": 0.05},
            {"name": "YATES Simon", "team": "Team Visma | Lease a Bike (WT)", "age": 25, "tiers": {"sprint": "E", "itt": "D", "mountain": "C", "break_away": "E", "punch": "E"}, "price": 1.5, "chance_of_abandon": 0.05},
            {"name": "JORGENSON Matteo", "team": "Team Visma | Lease a Bike (WT)", "age": 25, "tiers": {"sprint": "E", "itt": "B", "mountain": "C", "break_away": "E", "punch": "C"}, "price": 3, "chance_of_abandon": 0.05},
            {"name": "AFFINI Edoardo", "team": "Team Visma | Lease a Bike (WT)", "age": 25, "tiers": {"sprint": "E", "itt": "B", "mountain": "E", "break_away": "E", "punch": "E"}, "price": 0.75, "chance_of_abandon": 0.05},
            {"name": "BENOOT Tiesj", "team": "Team Visma | Lease a Bike (WT)", "age": 25, "tiers": {"sprint": "E", "itt": "E", "mountain": "E", "break_away": "D", "punch": "D"}, "price": 0.75, "chance_of_abandon": 0.05},
            {"name": "KUSS Sepp", "team": "Team Visma | Lease a Bike (WT)", "age": 25, "tiers": {"sprint": "E", "itt": "E", "mountain": "C", "break_away": "E", "punch": "E"}, "price": 1, "chance_of_abandon": 0.05},
            {"name": "CAMPENAERTS Victor", "team": "Team Visma | Lease a Bike (WT)", "age": 25, "tiers": {"sprint": "E", "itt": "C", "mountain": "E", "break_away": "E", "punch": "E"}, "price": 0.75, "chance_of_abandon": 0.05},
            {"name": "RODR\u00cdGUEZ Carlos", "team": "INEOS Grenadiers (WT)", "age": 24, "tiers": {"sprint": "E", "itt": "D", "mountain": "C", "break_away": "E", "punch": "D"}, "price": 2.5, "chance_of_abandon": 0.05},
            {"name": "GANNA Filippo", "team": "INEOS Grenadiers (WT)", "age": 25, "tiers": {"sprint": "E", "itt": "A", "mountain": "E", "break_away": "D", "punch": "D"}, "price": 1, "chance_of_abandon": 0.05},
            {"name": "THOMAS Geraint", "team": "INEOS Grenadiers (WT)", "age": 25, "tiers": {"sprint": "E", "itt": "C", "mountain": "D", "break_away": "D", "punch": "E"}, "price": 1, "chance_of_abandon": 0.05},
            {"name": "ARENSMAN Thymen", "team": "INEOS Grenadiers (WT)", "age": 25, "tiers": {"sprint": "E", "itt": "B", "mountain": "D", "break_away": "D", "punch": "E"}, "price": 1, "chance_of_abandon": 0.05},
            {"name": "DE PLUS Laurens", "team": "INEOS Grenadiers (WT)", "age": 25, "tiers": {"sprint": "E", "itt": "C", "mountain": "D", "break_away": "D", "punch": "E"}, "price": 0.5, "chance_of_abandon": 0.05},
            {"name": "FOSS Tobias", "team": "INEOS Grenadiers (WT)", "age": 25, "tiers": {"sprint": "E", "itt": "C", "mountain": "E", "break_away": "D", "punch": "D"}, "price": 0.5, "chance_of_abandon": 0.05},
            {"name": "GIRMAY Biniam", "team": "Intermarch\u00e9 - Wanty (WT)", "age": 25, "tiers": {"sprint": "B", "itt": "E", "mountain": "E", "break_away": "C", "punch": "C"}, "price": 2.5, "chance_of_abandon": 0.05},
            {"name": "PAGE Hugo", "team": "Intermarch\u00e9 - Wanty (WT)", "age": 25, "tiers": {"sprint": "E", "itt": "E", "mountain": "E", "break_away": "E", "punch": "E"}, "price": 0.5, "chance_of_abandon": 0.05},
            {"name": "REX Laurenz", "team": "Intermarch\u00e9 - Wanty (WT)", "age": 25, "tiers": {"sprint": "E", "itt": "E", "mountain": "E", "break_away": "D", "punch": "E"}, "price": 0.5, "chance_of_abandon": 0.05},
            {"name": "ZIMMERMANN Georg", "team": "Intermarch\u00e9 - Wanty (WT)", "age": 25, "tiers": {"sprint": "E", "itt": "E", "mountain": "D", "break_away": "D", "punch": "D"}, "price": 0.5, "chance_of_abandon": 0.05},
            {"name": "BARR\u00c9 Louis", "team": "Intermarch\u00e9 - Wanty (WT)", "age": 25, "tiers": {"sprint": "E", "itt": "E", "mountain": "D", "break_away": "D", "punch": "E"}, "price": 0.5, "chance_of_abandon": 0.05},
            {"name": "MILAN Jonathan", "team": "Lidl - Trek (WT)", "age": 25, "tiers": {"sprint": "A", "itt": "E", "mountain": "E", "break_away": "E", "punch": "E"}, "price": 4, "chance_of_abandon": 0.05},
            {"name": "SKJELMOSE Mattias", "team": "Lidl - Trek (WT)", "age": 24, "tiers": {"sprint": "E", "itt": "C", "mountain": "C", "break_away": "D", "punch": "C"}, "price": 2.5, "chance_of_abandon": 0.05},
            {"name": "STUYVEN Jasper", "team": "Lidl - Trek (WT)", "age": 25, "tiers": {"sprint": "E", "itt": "E", "mountain": "E", "break_away": "D", "punch": "E"}, "price": 0.5, "chance_of_abandon": 0.05},
            {"name": "THEUNS Edward", "team": "Lidl - Trek (WT)", "age": 25, "tiers": {"sprint": "E", "itt": "E", "mountain": "E", "break_away": "D", "punch": "E"}, "price": 0.5, "chance_of_abandon": 0.05},
            {"name": "CONSONNI Simone", "team": "Lidl - Trek (WT)", "age": 25, "tiers": {"sprint": "E", "itt": "E", "mountain": "E", "break_away": "E", "punch": "E"}, "price": 0.5, "chance_of_abandon": 0.05},
            {"name": "NYS Thibau", "team": "Lidl - Trek (WT)", "age": 24, "tiers": {"sprint": "E", "itt": "E", "mountain": "E", "break_away": "B", "punch": "B"}, "price": 1, "chance_of_abandon": 0.05},
            {"name": "MARTIN Guillaume", "team": "Groupama - FDJ (WT)", "age": 25, "tiers": {"sprint": "E", "itt": "E", "mountain": "D", "break_away": "C", "punch": "E"}, "price": 0.75, "chance_of_abandon": 0.05},
            {"name": "MADOUAS Valentin", "team": "Groupama - FDJ (WT)", "age": 25, "tiers": {"sprint": "E", "itt": "E", "mountain": "D", "break_away": "C", "punch": "D"}, "price": 0.5, "chance_of_abandon": 0.05},
            {"name": "GR\u00c9GOIRE Romain", "team": "Groupama - FDJ (WT)", "age": 24, "tiers": {"sprint": "E", "itt": "D", "mountain": "E", "break_away": "C", "punch": "B"}, "price": 0.75, "chance_of_abandon": 0.05},
            {"name": "PACHER Quentin", "team": "Groupama - FDJ (WT)", "age": 25, "tiers": {"sprint": "E", "itt": "E", "mountain": "E", "break_away": "D", "punch": "D"}, "price": 0.5, "chance_of_abandon": 0.05},
            {"name": "CASTRILLO Pablo", "team": "Movistar Team (WT)", "age": 24, "tiers": {"sprint": "E", "itt": "E", "mountain": "D", "break_away": "D", "punch": "E"}, "price": 0.75, "chance_of_abandon": 0.05},
            {"name": "MAS Enric", "team": "Movistar Team (WT)", "age": 25, "tiers": {"sprint": "E", "itt": "E", "mountain": "C", "break_away": "E", "punch": "D"}, "price": 2, "chance_of_abandon": 0.05},
            {"name": "OLIVEIRA Nelson", "team": "Movistar Team (WT)", "age": 25, "tiers": {"sprint": "E", "itt": "C", "mountain": "E", "break_away": "E", "punch": "E"}, "price": 0.5, "chance_of_abandon": 0.05},
            {"name": "RUBIO Einer", "team": "Movistar Team (WT)", "age": 25, "tiers": {"sprint": "E", "itt": "E", "mountain": "D", "break_away": "D", "punch": "E"}, "price": 0.75, "chance_of_abandon": 0.05},
            {"name": "ROMEO Iv\u00e1n", "team": "Movistar Team (WT)", "age": 24, "tiers": {"sprint": "E", "itt": "D", "mountain": "D", "break_away": "D", "punch": "E"}, "price": 0.75, "chance_of_abandon": 0.05},
            {"name": "ONLEY Oscar", "team": "Team Picnic PostNL (WT)", "age": 24, "tiers": {"sprint": "E", "itt": "E", "mountain": "D", "break_away": "C", "punch": "D"}, "price": 0.75, "chance_of_abandon": 0.05},
            {"name": "VAN DEN BROEK Frank", "team": "Team Picnic PostNL (WT)", "age": 25, "tiers": {"sprint": "E", "itt": "E", "mountain": "E", "break_away": "D", "punch": "D"}, "price": 0.5, "chance_of_abandon": 0.05},
            {"name": "ANDRESEN Tobias Lund", "team": "Team Picnic PostNL (WT)", "age": 25, "tiers": {"sprint": "D", "itt": "E", "mountain": "E", "break_away": "E", "punch": "E"}, "price": 1, "chance_of_abandon": 0.05},
            {"name": "O'CONNOR Ben", "team": "Team Jayco AlUla (WT)", "age": 25, "tiers": {"sprint": "E", "itt": "D", "mountain": "C", "break_away": "D", "punch": "D"}, "price": 1.5, "chance_of_abandon": 0.05},
            {"name": "DUNBAR Eddie", "team": "Team Jayco AlUla (WT)", "age": 25, "tiers": {"sprint": "E", "itt": "E", "mountain": "D", "break_away": "D", "punch": "E"}, "price": 0.75, "chance_of_abandon": 0.05},
            {"name": "SCHMID Mauro", "team": "Team Jayco AlUla (WT)", "age": 25, "tiers": {"sprint": "E", "itt": "E", "mountain": "E", "break_away": "C", "punch": "D"}, "price": 0.5, "chance_of_abandon": 0.05},
            {"name": "GROENEWEGEN Dylan", "team": "Team Jayco AlUla (WT)", "age": 25, "tiers": {"sprint": "B", "itt": "E", "mountain": "E", "break_away": "E", "punch": "E"}, "price": 1.5, "chance_of_abandon": 0.05},
            {"name": "MEZGEC Luka", "team": "Team Jayco AlUla (WT)", "age": 25, "tiers": {"sprint": "E", "itt": "E", "mountain": "E", "break_away": "E", "punch": "E"}, "price": 0.5, "chance_of_abandon": 0.05},
            {"name": "REINDERS Elmar", "team": "Team Jayco AlUla (WT)", "age": 25, "tiers": {"sprint": "E", "itt": "E", "mountain": "E", "break_away": "E", "punch": "E"}, "price": 0.5, "chance_of_abandon": 0.05},
            {"name": "MARTINEZ Lenny", "team": "Bahrain - Victorious (WT)", "age": 24, "tiers": {"sprint": "E", "itt": "E", "mountain": "C", "break_away": "D", "punch": "D"}, "price": 1.5, "chance_of_abandon": 0.05},
            {"name": "BUITRAGO Santiago", "team": "Bahrain - Victorious (WT)", "age": 25, "tiers": {"sprint": "E", "itt": "E", "mountain": "C", "break_away": "D", "punch": "D"}, "price": 1.5, "chance_of_abandon": 0.05},
            {"name": "MOHORI\u010c Matej", "team": "Bahrain - Victorious (WT)", "age": 25, "tiers": {"sprint": "E", "itt": "E", "mountain": "E", "break_away": "C", "punch": "D"}, "price": 0.5, "chance_of_abandon": 0.05},
            {"name": "BAUHAUS Phil", "team": "Bahrain - Victorious (WT)", "age": 25, "tiers": {"sprint": "C", "itt": "E", "mountain": "E", "break_away": "E", "punch": "E"}, "price": 1, "chance_of_abandon": 0.05},
            {"name": "VELASCO Simone", "team": "XDS Astana Team (WT)", "age": 25, "tiers": {"sprint": "E", "itt": "E", "mountain": "E", "break_away": "C", "punch": "D"}, "price": 0.5, "chance_of_abandon": 0.05},
            {"name": "TEJADA Harold", "team": "XDS Astana Team (WT)", "age": 25, "tiers": {"sprint": "E", "itt": "D", "mountain": "D", "break_away": "D", "punch": "E"}, "price": 0.75, "chance_of_abandon": 0.05},
            {"name": "CHAMPOUSSIN Cl\u00e9ment", "team": "XDS Astana Team (WT)", "age": 25, "tiers": {"sprint": "E", "itt": "E", "mountain": "D", "break_away": "C", "punch": "D"}, "price": 0.5, "chance_of_abandon": 0.05},
            {"name": "HIGUITA Sergio", "team": "XDS Astana Team (WT)", "age": 25, "tiers": {"sprint": "E", "itt": "E", "mountain": "D", "break_away": "D", "punch": "E"}, "price": 0.5, "chance_of_abandon": 0.05},
            {"name": "DE LIE Arnaud", "team": "Lotto (PRT)", "age": 25, "tiers": {"sprint": "D", "itt": "E", "mountain": "E", "break_away": "E", "punch": "E"}, "price": 1.5, "chance_of_abandon": 0.05},
            {"name": "VAN EETVELT Lennert", "team": "Lotto (PRT)", "age": 24, "tiers": {"sprint": "E", "itt": "E", "mountain": "C", "break_away": "D", "punch": "D"}, "price": 1, "chance_of_abandon": 0.05},
            {"name": "DE BUYST Jasper", "team": "Lotto (PRT)", "age": 25, "tiers": {"sprint": "E", "itt": "E", "mountain": "E", "break_away": "E", "punch": "E"}, "price": 0.5, "chance_of_abandon": 0.05},
            {"name": "BERCKMOES Jenno", "team": "Lotto (PRT)", "age": 24, "tiers": {"sprint": "E", "itt": "E", "mountain": "E", "break_away": "C", "punch": "D"}, "price": 0.5, "chance_of_abandon": 0.05},
            {"name": "DRIZNERS Jarrad", "team": "Lotto (PRT)", "age": 25, "tiers": {"sprint": "E", "itt": "E", "mountain": "E", "break_away": "E", "punch": "E"}, "price": 0.5, "chance_of_abandon": 0.05},
            {"name": "SEP\u00daLVEDA Eduardo", "team": "Lotto (PRT)", "age": 25, "tiers": {"sprint": "E", "itt": "E", "mountain": "D", "break_away": "E", "punch": "E"}, "price": 0.5, "chance_of_abandon": 0.05},
            {"name": "VAN MOER Brent", "team": "Lotto (PRT)", "age": 25, "tiers": {"sprint": "E", "itt": "E", "mountain": "E", "break_away": "D", "punch": "E"}, "price": 0.5, "chance_of_abandon": 0.05},
            {"name": "ACKERMANN Pascal", "team": "Israel - Premier Tech (PRT)", "age": 25, "tiers": {"sprint": "C", "itt": "E", "mountain": "E", "break_away": "E", "punch": "E"}, "price": 1.5, "chance_of_abandon": 0.05},
            {"name": "BLACKMORE Joseph", "team": "Israel - Premier Tech (PRT)", "age": 24, "tiers": {"sprint": "E", "itt": "E", "mountain": "E", "break_away": "D", "punch": "D"}, "price": 0.5, "chance_of_abandon": 0.05},
            {"name": "WOODS Michael", "team": "Israel - Premier Tech (PRT)", "age": 25, "tiers": {"sprint": "E", "itt": "E", "mountain": "D", "break_away": "D", "punch": "D"}, "price": 0.5, "chance_of_abandon": 0.05},
            {"name": "LUTSENKO Alexey", "team": "Israel - Premier Tech (PRT)", "age": 25, "tiers": {"sprint": "E", "itt": "D", "mountain": "D", "break_away": "D", "punch": "D"}, "price": 0.5, "chance_of_abandon": 0.05},
            {"name": "STEWART Jake", "team": "Israel - Premier Tech (PRT)", "age": 25, "tiers": {"sprint": "C", "itt": "E", "mountain": "E", "break_away": "E", "punch": "E"}, "price": 1, "chance_of_abandon": 0.05},
            {"name": "BURGAUDEAU Mathieu", "team": "Team TotalEnergies (PRT)", "age": 25, "tiers": {"sprint": "E", "itt": "E", "mountain": "E", "break_away": "C", "punch": "E"}, "price": 0.5, "chance_of_abandon": 0.05},
            {"name": "ALAPHILIPPE Julian", "team": "Tudor Pro Cycling Team (PRT)", "age": 25, "tiers": {"sprint": "E", "itt": "E", "mountain": "E", "break_away": "C", "punch": "C"}, "price": 0.75, "chance_of_abandon": 0.05},
            {"name": "CORT Magnus", "team": "Uno-X Mobility (PRT)", "age": 25, "tiers": {"sprint": "E", "itt": "E", "mountain": "E", "break_away": "C", "punch": "D"}, "price": 0.5, "chance_of_abandon": 0.05},
            {"name": "W\u00c6RENSKJOLD S\u00f8ren", "team": "Uno-X Mobility (PRT)", "age": 25, "tiers": {"sprint": "C", "itt": "E", "mountain": "E", "break_away": "E", "punch": "E"}, "price": 0.75, "chance_of_abandon": 0.05},
            {"name": "LEKNESSUND Andreas", "team": "Uno-X Mobility (PRT)", "age": 25, "tiers": {"sprint": "E", "itt": "D", "mountain": "E", "break_away": "E", "punch": "E"}, "price": 0.5, "chance_of_abandon": 0.05},
            {"name": "JOHANNESSEN Tobias Halland", "team": "Uno-X Mobility (PRT)", "age": 25, "tiers": {"sprint": "E", "itt": "E", "mountain": "D", "break_away": "C", "punch": "E"}, "price": 0.5, "chance_of_abandon": 0.05},
            {"name": "JOHANNESSEN Anders Halland", "team": "Uno-X Mobility (PRT)", "age": 25, "tiers": {"sprint": "E", "itt": "E", "mountain": "E", "break_away": "D", "punch": "E"}, "price": 0.5, "chance_of_abandon": 0.05},
            {"name": "ABRAHAMSEN Jonas", "team": "Uno-X Mobility (PRT)", "age": 25, "tiers": {"sprint": "E", "itt": "E", "mountain": "E", "break_away": "C", "punch": "E"}, "price": 0.5, "chance_of_abandon": 0.05},
            {"name": "HOELGAARD Markus", "team": "Uno-X Mobility (PRT)", "age": 25, "tiers": {"sprint": "E", "itt": "E", "mountain": "E", "break_away": "E", "punch": "E"}, "price": 0.5, "chance_of_abandon": 0.05},
            {"name": "FREDHEIM Stian", "team": "Uno-X Mobility (PRT)", "age": 25, "tiers": {"sprint": "D", "itt": "E", "mountain": "E", "break_away": "E", "punch": "E"}, "price": 1, "chance_of_abandon": 0.05},
            {"name": "ARMIRAIL Bruno", "team": "Decathlon AG2R La Mondiale Team (WT)", "age": 25, "tiers": {'sprint': 'E', 'itt': 'E', 'mountain': 'E', 'break_away': 'E', 'punch': 'E'}, "price": 0.5, "chance_of_abandon": 0.0},
            {"name": "BISSEGGER Stefan", "team": "Decathlon AG2R La Mondiale Team (WT)", "age": 25, "tiers": {'sprint': 'E', 'itt': 'E', 'mountain': 'E', 'break_away': 'E', 'punch': 'E'}, "price": 0.5, "chance_of_abandon": 0.0},
            {"name": "BERTHET Clément", "team": "Decathlon AG2R La Mondiale Team (WT)", "age": 25, "tiers": {'sprint': 'E', 'itt': 'E', 'mountain': 'E', 'break_away': 'E', 'punch': 'E'}, "price": 0.5, "chance_of_abandon": 0.0},
            {"name": "NAESEN Oliver", "team": "Decathlon AG2R La Mondiale Team (WT)", "age": 25, "tiers": {'sprint': 'E', 'itt': 'E', 'mountain': 'E', 'break_away': 'E', 'punch': 'E'}, "price": 0.5, "chance_of_abandon": 0.0},
            {"name": "PARET-PEINTRE Aurélien", "team": "Decathlon AG2R La Mondiale Team (WT)", "age": 25, "tiers": {'sprint': 'E', 'itt': 'E', 'mountain': 'E', 'break_away': 'E', 'punch': 'E'}, "price": 0.5, "chance_of_abandon": 0.0},
            {"name": "SCOTSON Callum", "team": "Decathlon AG2R La Mondiale Team (WT)", "age": 25, "tiers": {'sprint': 'E', 'itt': 'E', 'mountain': 'E', 'break_away': 'E', 'punch': 'E'}, "price": 0.5, "chance_of_abandon": 0.0},
            {"name": "TRONCHON Bastien", "team": "Decathlon AG2R La Mondiale Team (WT)", "age": 25, "tiers": {'sprint': 'E', 'itt': 'E', 'mountain': 'E', 'break_away': 'E', 'punch': 'E'}, "price": 0.5, "chance_of_abandon": 0.0},
            {"name": "COQUARD Bryan", "team": "Cofidis (WT)", "age": 25, "tiers": {'sprint': 'C', 'itt': 'E', 'mountain': 'E', 'break_away': 'E', 'punch': 'E'}, "price": 1, "chance_of_abandon": 0.05},
            {"name": "RENARD Alexis", "team": "Cofidis (WT)", "age": 25, "tiers": {'sprint': 'D', 'itt': 'E', 'mountain': 'E', 'break_away': 'E', 'punch': 'E'}, "price": 0.5, "chance_of_abandon": 0.05},
            {"name": "TOUZÉ Damien", "team": "Cofidis (WT)", "age": 25, "tiers": {'sprint': 'E', 'itt': 'E', 'mountain': 'E', 'break_away': 'E', 'punch': 'E'}, "price": 0.5, "chance_of_abandon": 0.05},
            {"name": "TEUNS Dylan", "team": "Cofidis (WT)", "age": 25, "tiers": {'sprint': 'E', 'itt': 'E', 'mountain': 'E', 'break_away': 'D', 'punch': 'D'}, "price": 0.5, "chance_of_abandon": 0.05},
            {"name": "GARCÍA PIERNA Raúl", "team": "Arkéa - B&B Hotels (WT)", "age": 25, "tiers": {'sprint': 'E', 'itt': 'E', 'mountain': 'E', 'break_away': 'E', 'punch': 'E'}, "price": 0.5, "chance_of_abandon": 0.05},
            {"name": "DÉMARE Arnaud", "team": "Arkéa - B&B Hotels (WT)", "age": 25, "tiers": {'sprint': 'C', 'itt': 'E', 'mountain': 'E', 'break_away': 'E', 'punch': 'E'}, "price": 1, "chance_of_abandon": 0.05},
            {"name": "CAPIOT Amaury", "team": "Arkéa - B&B Hotels (WT)", "age": 25, "tiers": {'sprint': 'E', 'itt': 'E', 'mountain': 'E', 'break_away': 'E', 'punch': 'E'}, "price": 0.5, "chance_of_abandon": 0.05},
            {"name": "RODRÍGUEZ Cristián", "team": "Arkéa - B&B Hotels (WT)", "age": 25, "tiers": {'sprint': 'E', 'itt': 'E', 'mountain': 'D', 'break_away': 'D', 'punch': 'E'}, "price": 0.5, "chance_of_abandon": 0.05},
            {"name": "COSTIOU Ewen", "team": "Arkéa - B&B Hotels (WT)", "age": 25, "tiers": {'sprint': 'E', 'itt': 'E', 'mountain': 'E', 'break_away': 'D', 'punch': 'D'}, "price": 0.5, "chance_of_abandon": 0.05},
            {"name": "LE BERRE Mathis", "team": "Arkéa - B&B Hotels (WT)", "age": 25, "tiers": {'sprint': 'E', 'itt': 'E', 'mountain': 'E', 'break_away': 'D', 'punch': 'E'}, "price": 0.5, "chance_of_abandon": 0.05},
            {"name": "VENTURINI Clément", "team": "Arkéa - B&B Hotels (WT)", "age": 25, "tiers": {'sprint': 'E', 'itt': 'E', 'mountain': 'E', 'break_away': 'E', 'punch': 'D'}, "price": 0.5, "chance_of_abandon": 0.05},
            {"name": "SKUJIŅŠ Toms", "team": "Lidl - Trek (WT)", "age": 25, "tiers": {'sprint': 'E', 'itt': 'E', 'mountain': 'E', 'break_away': 'D', 'punch': 'E'}, "price": 0.5, "chance_of_abandon": 0.05},
            {"name": "SIMMONS Quinn", "team": "Lidl - Trek (WT)", "age": 25, "tiers": {'sprint': 'E', 'itt': 'E', 'mountain': 'E', 'break_away': 'D', 'punch': 'E'}, "price": 0.5, "chance_of_abandon": 0.05},
            {"name": "ASKEY Lewis", "team": "Groupama - FDJ (WT)", "age": 25, "tiers": {'sprint': 'D', 'itt': 'E', 'mountain': 'E', 'break_away': 'E', 'punch': 'E'}, "price": 0.5, "chance_of_abandon": 0.05},
            {"name": "BARTHE Cyril", "team": "Groupama - FDJ (WT)", "age": 25, "tiers": {'sprint': 'E', 'itt': 'E', 'mountain': 'E', 'break_away': 'E', 'punch': 'E'}, "price": 0.5, "chance_of_abandon": 0.05},
            {"name": "PENHOËT Paul", "team": "Groupama - FDJ (WT)", "age": 25, "tiers": {'sprint': 'D', 'itt': 'E', 'mountain': 'E', 'break_away': 'E', 'punch': 'E'}, "price": 1, "chance_of_abandon": 0.05},
            {"name": "RUSSO Clément", "team": "Groupama - FDJ (WT)", "age": 25, "tiers": {'sprint': 'E', 'itt': 'E', 'mountain': 'E', 'break_away': 'E', 'punch': 'E'}, "price": 0.5, "chance_of_abandon": 0.05},
            {"name": "MÜHLBERGER Gregor", "team": "Movistar Team (WT)", "age": 25, "tiers": {'sprint': 'E', 'itt': 'E', 'mountain': 'E', 'break_away': 'E', 'punch': 'E'}, "price": 0.5, "chance_of_abandon": 0.05},
            {"name": "BARTA Will", "team": "Movistar Team (WT)", "age": 25, "tiers": {'sprint': 'E', 'itt': 'E', 'mountain': 'E', 'break_away': 'E', 'punch': 'E'}, "price": 0.5, "chance_of_abandon": 0.05},
<<<<<<< HEAD
            {"name": "GARCÍA CORTINA Iván", "team": "Movistar Team (WT)", "age": 25, "tiers": {'sprint': 'E', 'itt': 'E', 'mountain': 'E', 'break_away': 'D', 'punch': 'E'}, "price": 0.75, "chance_of_abandon": 0.05},
=======
            {"name": "GARCÍA CORTINA Iván", "team": "Movistar Team (WT)", "age": 25, "tiers": {'sprint': 'E', 'itt': 'E', 'mountain': 'E', 'break_away': 'D', 'punch': 'D'}, "price": 0.75, "chance_of_abandon": 0.05},
>>>>>>> 61c5d333
            {"name": "NABERMAN Tim", "team": "Team Picnic PostNL (WT)", "age": 25, "tiers": {'sprint': 'E', 'itt': 'E', 'mountain': 'E', 'break_away': 'E', 'punch': 'E'}, "price": 0.5, "chance_of_abandon": 0.05},
            {"name": "BARGUIL Warren", "team": "Team Picnic PostNL (WT)", "age": 25, "tiers": {'sprint': 'E', 'itt': 'E', 'mountain': 'D', 'break_away': 'D', 'punch': 'E'}, "price": 0.5, "chance_of_abandon": 0.05},
            {"name": "FLYNN Sean", "team": "Team Picnic PostNL (WT)", "age": 25, "tiers": {'sprint': 'E', 'itt': 'E', 'mountain': 'E', 'break_away': 'E', 'punch': 'E'}, "price": 0.5, "chance_of_abandon": 0.05},
            {"name": "BITTNER Pavel", "team": "Team Picnic PostNL (WT)", "age": 25, "tiers": {'sprint': 'D', 'itt': 'E', 'mountain': 'E', 'break_away': 'E', 'punch': 'E'}, "price": 0.75, "chance_of_abandon": 0.05},
            {"name": "MÄRKL Niklas", "team": "Team Picnic PostNL (WT)", "age": 25, "tiers": {'sprint': 'E', 'itt': 'E', 'mountain': 'E', 'break_away': 'E', 'punch': 'E'}, "price": 0.5, "chance_of_abandon": 0.05},
            {"name": "PLAPP Luke", "team": "Team Jayco AlUla (WT)", "age": 25, "tiers": {'sprint': 'E', 'itt': 'C', 'mountain': 'E', 'break_away': 'D', 'punch': 'D'}, "price": 0.5, "chance_of_abandon": 0.05},
            {"name": "DURBRIDGE Luke", "team": "Team Jayco AlUla (WT)", "age": 25, "tiers": {'sprint': 'E', 'itt': 'D', 'mountain': 'E', 'break_away': 'E', 'punch': 'E'}, "price": 0.5, "chance_of_abandon": 0.05},
            {"name": "TEUNISSEN Mike", "team": "XDS Astana Team (WT)", "age": 25, "tiers": {'sprint': 'E', 'itt': 'E', 'mountain': 'E', 'break_away': 'E', 'punch': 'E'}, "price": 0.75, "chance_of_abandon": 0.05},
            {"name": "FEDOROV Yevgeniy", "team": "XDS Astana Team (WT)", "age": 25, "tiers": {'sprint': 'E', 'itt': 'E', 'mountain': 'E', 'break_away': 'D', 'punch': 'E'}, "price": 0.75, "chance_of_abandon": 0.05},
            {"name": "BALLERINI Davide", "team": "XDS Astana Team (WT)", "age": 25, "tiers": {'sprint': 'D', 'itt': 'E', 'mountain': 'E', 'break_away': 'E', 'punch': 'E'}, "price": 1, "chance_of_abandon": 0.05},
            {"name": "BOL Cees", "team": "XDS Astana Team (WT)", "age": 25, "tiers": {'sprint': 'D', 'itt': 'E', 'mountain': 'E', 'break_away': 'E', 'punch': 'E'}, "price": 1, "chance_of_abandon": 0.05},
            {"name": "JEANNIÈRE Emilien", "team": "Team TotalEnergies (PRT)", "age": 25, "tiers": {'sprint': 'C', 'itt': 'E', 'mountain': 'E', 'break_away': 'E', 'punch': 'E'}, "price": 1, "chance_of_abandon": 0.05},
            {"name": "TURGIS Anthony", "team": "Team TotalEnergies (PRT)", "age": 25, "tiers": {'sprint': 'E', 'itt': 'E', 'mountain': 'E', 'break_away': 'D', 'punch': 'D'}, "price": 0.5, "chance_of_abandon": 0.05},
            {"name": "JEGAT Jordan", "team": "Team TotalEnergies (PRT)", "age": 25, "tiers": {'sprint': 'E', 'itt': 'E', 'mountain': 'D', 'break_away': 'D', 'punch': 'E'}, "price": 0.5, "chance_of_abandon": 0.05},
            {"name": "DELETTRE Alexandre", "team": "Team TotalEnergies (PRT)", "age": 25, "tiers": {'sprint': 'E', 'itt': 'E', 'mountain': 'E', 'break_away': 'E', 'punch': 'E'}, "price": 0.5, "chance_of_abandon": 0.05},
            {"name": "CRAS Steff", "team": "Team TotalEnergies (PRT)", "age": 25, "tiers": {'sprint': 'E', 'itt': 'E', 'mountain': 'D', 'break_away': 'D', 'punch': 'E'}, "price": 0.5, "chance_of_abandon": 0.05},
            {"name": "VERCHER Mattéo", "team": "Team TotalEnergies (PRT)", "age": 25, "tiers": {'sprint': 'E', 'itt': 'E', 'mountain': 'E', 'break_away': 'E', 'punch': 'E'}, "price": 0.5, "chance_of_abandon": 0.05},
            {"name": "GACHIGNARD Thomas", "team": "Team TotalEnergies (PRT)", "age": 25, "tiers": {'sprint': 'E', 'itt': 'E', 'mountain': 'E', 'break_away': 'E', 'punch': 'E'}, "price": 0.5, "chance_of_abandon": 0.05},
            {"name": "DAINESE Alberto", "team": "Tudor Pro Cycling Team (PRT)", "age": 25, "tiers": {'sprint': 'C', 'itt': 'E', 'mountain': 'E', 'break_away': 'E', 'punch': 'E'}, "price": 1, "chance_of_abandon": 0.05},
            {"name": "HALLER Marco", "team": "Tudor Pro Cycling Team (PRT)", "age": 25, "tiers": {'sprint': 'E', 'itt': 'E', 'mountain': 'E', 'break_away': 'E', 'punch': 'E'}, "price": 0.5, "chance_of_abandon": 0.05},
            {"name": "HIRSCHI Marc", "team": "Tudor Pro Cycling Team (PRT)", "age": 25, "tiers": {'sprint': 'E', 'itt': 'E', 'mountain': 'E', 'break_away': 'C', 'punch': 'C'}, "price": 0.5, "chance_of_abandon": 0.05},
            {"name": "LIENHARD Fabian", "team": "Tudor Pro Cycling Team (PRT)", "age": 25, "tiers": {'sprint': 'E', 'itt': 'E', 'mountain': 'E', 'break_away': 'E', 'punch': 'E'}, "price": 0.5, "chance_of_abandon": 0.05},
            {"name": "MAYRHOFER Marius", "team": "Tudor Pro Cycling Team (PRT)", "age": 25, "tiers": {'sprint': 'E', 'itt': 'E', 'mountain': 'E', 'break_away': 'E', 'punch': 'E'}, "price": 0.5, "chance_of_abandon": 0.05},
            {"name": "STORER Michael", "team": "Tudor Pro Cycling Team (PRT)", "age": 25, "tiers": {'sprint': 'E', 'itt': 'E', 'mountain': 'C', 'break_away': 'D', 'punch': 'E'}, "price": 0.75, "chance_of_abandon": 0.05},
            {"name": "TRENTIN Matteo", "team": "Tudor Pro Cycling Team (PRT)", "age": 25, "tiers": {'sprint': 'E', 'itt': 'E', 'mountain': 'E', 'break_away': 'D', 'punch': 'E'}, "price": 0.5, "chance_of_abandon": 0.05},
            {
                "name": "ASGREEN Kasper",
                "team": "EF Education - EasyPost (WT)",
                "age": 25,
                "tiers": {
                "sprint": "E",
                "itt": "C",
                "mountain": "E",
                "break_away": "E",
                "punch": "E"
                },
                "price": 0.5,
                "chance_of_abandon": 0.05
            },
            {
                "name": "VAN DEN BERG Marijn",
                "team": "EF Education - EasyPost (WT)",
                "age": 25,
                "tiers": {
<<<<<<< HEAD
                "sprint": "D",
                "itt": "E",
                "mountain": "E",
                "break_away": "E",
                "punch": "D"
=======
                "sprint": "C",
                "itt": "E",
                "mountain": "E",
                "break_away": "E",
                "punch": "E"
>>>>>>> 61c5d333
                },
                "price": 0.75,
                "chance_of_abandon": 0.05
            },
            {
                "name": "BAUDIN Alex",
                "team": "EF Education - EasyPost (WT)",
                "age": 25,
                "tiers": {
                "sprint": "E",
                "itt": "E",
                "mountain": "E",
<<<<<<< HEAD
                "break_away": "E",
=======
                "break_away": "D",
>>>>>>> 61c5d333
                "punch": "E"
                },
                "price": 0.5,
                "chance_of_abandon": 0.05
            },
            {
                "name": "VALGREN Michael",
                "team": "EF Education - EasyPost (WT)",
                "age": 25,
                "tiers": {
                "sprint": "E",
                "itt": "E",
                "mountain": "E",
<<<<<<< HEAD
                "break_away": "E",
=======
                "break_away": "D",
>>>>>>> 61c5d333
                "punch": "E"
                },
                "price": 0.5,
                "chance_of_abandon": 0.05
            },
            {
                "name": "ALBANESE Vincenzo",
                "team": "EF Education - EasyPost (WT)",
                "age": 25,
                "tiers": {
                "sprint": "E",
                "itt": "E",
                "mountain": "E",
                "break_away": "D",
                "punch": "D"
                },
<<<<<<< HEAD
                "price": 0.75,
=======
                "price": 0.5,
>>>>>>> 61c5d333
                "chance_of_abandon": 0.05
            },
            {
                "name": "RICKAERT Jonas",
                "team": "Alpecin - Deceuninck (WT)",
                "age": 25,
                "tiers": {
                "sprint": "E",
                "itt": "E",
                "mountain": "E",
                "break_away": "E",
                "punch": "E"
                },
                "price": 0.5,
                "chance_of_abandon": 0.05
            },
            {
                "name": "VERSTRYNGE Emiel",
                "team": "Alpecin - Deceuninck (WT)",
                "age": 25,
                "tiers": {
                "sprint": "E",
                "itt": "E",
                "mountain": "D",
                "break_away": "D",
                "punch": "E"
                },
                "price": 0.5,
                "chance_of_abandon": 0.05
            },
            {
                "name": "MEURISSE Xandro",
                "team": "Alpecin - Deceuninck (WT)",
                "age": 25,
                "tiers": {
                "sprint": "E",
                "itt": "E",
<<<<<<< HEAD
                "mountain": "E",
                "break_away": "E",
=======
                "mountain": "D",
                "break_away": "D",
>>>>>>> 61c5d333
                "punch": "E"
                },
                "price": 0.5,
                "chance_of_abandon": 0.05
            },
            {
                "name": "DILLIER Silvan",
                "team": "Alpecin - Deceuninck (WT)",
                "age": 25,
                "tiers": {
                "sprint": "E",
                "itt": "E",
                "mountain": "E",
                "break_away": "E",
                "punch": "E"
                },
                "price": 0.5,
                "chance_of_abandon": 0.05
            },
            {
                "name": "VERMEERSCH Gianni",
                "team": "Alpecin - Deceuninck (WT)",
                "age": 25,
                "tiers": {
                "sprint": "E",
                "itt": "E",
                "mountain": "E",
<<<<<<< HEAD
                "break_away": "D",
=======
                "break_away": "E",
                "punch": "E"
                },
                "price": 0.5,
                "chance_of_abandon": 0.05
            },
            {
                "name": "LAURANCE Axel",
                "team": "INEOS Grenadiers (WT)",
                "age": 25,
                "tiers": {
                "sprint": "E",
                "itt": "E",
                "mountain": "E",
                "break_away": "D",
                "punch": "D"
                },
                "price": 0.5,
                "chance_of_abandon": 0.05
            },
            {
                "name": "SWIFT Connor",
                "team": "INEOS Grenadiers (WT)",
                "age": 25,
                "tiers": {
                "sprint": "E",
                "itt": "E",
                "mountain": "E",
                "break_away": "E",
                "punch": "E"
                },
                "price": 0.5,
                "chance_of_abandon": 0.05
            },
            {
                "name": "SWIFT Ben",
                "team": "INEOS Grenadiers (WT)",
                "age": 25,
                "tiers": {
                "sprint": "E",
                "itt": "E",
                "mountain": "E",
                "break_away": "E",
>>>>>>> 61c5d333
                "punch": "E"
                },
                "price": 0.5,
                "chance_of_abandon": 0.05
            },
            {
                "name": "GRIGNARD S\u00e9bastien",
                "team": "Lotto (PRT)",
                "age": 25,
                "tiers": {
                "sprint": "E",
                "itt": "E",
                "mountain": "E",
                "break_away": "E",
                "punch": "E"
                },
                "price": 0.5,
                "chance_of_abandon": 0.05
            }
        ]

        # Create Rider objects with their parameters
        self.riders = []
        for rider_info in rider_data:
            # Convert tier letters to numerical values using ABILITY_TIERS
            parameters = RiderParameters(
                sprint_ability=ABILITY_TIERS[rider_info["tiers"]["sprint"]],
                punch_ability=ABILITY_TIERS[rider_info["tiers"]["punch"]],
                itt_ability=ABILITY_TIERS[rider_info["tiers"]["itt"]],
                mountain_ability=ABILITY_TIERS[rider_info["tiers"]["mountain"]],
                break_away_ability=ABILITY_TIERS[rider_info["tiers"]["break_away"]]
            )
            self.riders.append(Rider(
                rider_info["name"],
                rider_info["team"],
                parameters,
                rider_info["age"],
                price=rider_info["price"],
                chance_of_abandon=rider_info["chance_of_abandon"]
            ))

    def get_rider(self, name: str) -> Rider:
        """Get a rider by name."""
        for rider in self.riders:
            if rider.name == name:
                return rider
        raise ValueError(f"Rider {name} not found")

    def get_all_riders(self) -> List[Rider]:
        """Get all riders in the database."""
        return self.riders

    def generate_stage_result(self, rider: Rider, stage: int) -> float:
        """Generate a result for a rider in a specific stage using triangular distribution."""
        # Stage numbers in STAGE_PROFILES are 1-based, but stage parameter is already 1-based
        min_val, mode, max_val = rider.get_stage_probability(stage)
        return np.random.triangular(min_val, mode, max_val)

    def get_youth_riders(self, age_limit: int = 25) -> List[Rider]:
        return [r for r in self.riders if r.age <= age_limit]

# Create a global instance of the rider database
rider_db = RiderDatabase() <|MERGE_RESOLUTION|>--- conflicted
+++ resolved
@@ -1,505 +1,626 @@
-import numpy as np
-from dataclasses import dataclass
-from typing import List, Tuple, Dict
-from stage_profiles import StageType, get_stage_type, get_stage_profile
-from rider_parameters import RiderParameters
-
-# Define ability tiers and their corresponding scores
-ABILITY_TIERS = {
-    "S": 98,  # Exceptional
-    "A": 95,  # Elite
-    "B": 90,  # Very Good
-    "C": 80,  # Good
-    "D": 70,  # Average
-    "E": 40   # Below Average
-}
-
-# Initialize rider abilities dictionary
-rider_abilities: Dict[str, Dict[str, int]] = {}
-
-# Helper to assign abilities based on tiers
-def assign_abilities_by_tier(rider_tiers: Dict[str, str], skill: str):
-    for rider, tier in rider_tiers.items():
-        if rider not in rider_abilities:
-            rider_abilities[rider] = {}
-        rider_abilities[rider][skill] = ABILITY_TIERS[tier]
-
-@dataclass
-class Rider:
-    name: str
-    team: str
-    parameters: RiderParameters
-    age: int
-    price: float = 0.0  # New: price in whatever unit you want
-    chance_of_abandon: float = 0.0  # New: probability (0.0-1.0)
-
-    def get_stage_probability(self, stage_number: int) -> Tuple[float, float, float]:
-        """Get probability range for a specific stage based on rider's parameters."""
-        stage_profile = get_stage_profile(stage_number)
-        return self.parameters.get_weighted_probability_range(stage_profile)
-
-class RiderDatabase:
-    def __init__(self):
-        self.riders = []
-        self._initialize_riders()
-
-    def _initialize_riders(self):
-        # Initialize all riders from the 2025 Tour de France startlist
-        rider_data = [
-            {"name": "PITHIE Laurence", "team": "Red Bull - BORA - hansgrohe (WT)", "age": 24, "tiers": {'sprint': 'E', 'itt': 'E', 'mountain': 'E', 'break_away': 'E', 'punch': 'E'}, "price": 0.5, "chance_of_abandon": 0.05},
-            {"name": "VAN DIJKE Mick", "team": "Red Bull - BORA - hansgrohe (WT)", 
-            "age": 25, "tiers": {'sprint': 'E', 'itt': 'E', 'mountain': 'E', 'break_away': 'E', 'punch': 'E'}, "price": 0.5, "chance_of_abandon": 0.05},
-            {"name": "MOSCON Gianni", "team": "Red Bull - BORA - hansgrohe (WT)", 
-            "age": 25, "tiers": {'sprint': 'E', 'itt': 'E', 'mountain': 'E', 'break_away': 'E', 'punch': 'E'}, "price": 0.5, "chance_of_abandon": 0.05},
-            {"name": "MEEUS Jordi", "team": "Red Bull - BORA - hansgrohe (WT)", 
-            "age": 25, "tiers": {'sprint': 'B', 'itt': 'E', 'mountain': 'E', 'break_away': 'E', 'punch': 'E'}, "price": 1.5, "chance_of_abandon": 0.05},
-            {"name": "BRAET Vito", "team": "Intermarché - Wanty (WT)", 
-            "age": 25, "tiers": {'sprint': 'E', 'itt': 'E', 'mountain': 'E', 'break_away': 'E', 'punch': 'E'}, "price": 0.5, "chance_of_abandon": 0.05},
-            {"name": "RUTSCH Jonas", "team": "Intermarché - Wanty (WT)", 
-            "age": 25, "tiers": {'sprint': 'E', 'itt': 'E', 'mountain': 'E', 'break_away': 'E', 'punch': 'E'}, "price": 0.5, "chance_of_abandon": 0.05},
-            {"name": "VAN SINTMAARTENSDIJK Roel", "team": "Intermarché - Wanty (WT)", 
-            "age": 25, "tiers": {'sprint': 'E', 'itt': 'E', 'mountain': 'E', 'break_away': 'E', 'punch': 'E'}, "price": 0.5, "chance_of_abandon": 0.05},
-            {"name": "GRADEK Kamil", "team": "Bahrain - Victorious (WT)", 
-            "age": 25, "tiers": {'sprint': 'E', 'itt': 'E', 'mountain': 'E', 'break_away': 'E', 'punch': 'E'}, "price": 0.5, "chance_of_abandon": 0.05},
-            {"name": "HAIG Jack", "team": "Bahrain - Victorious (WT)", 
-           "age": 25, "tiers": {'sprint': 'E', 'itt': 'E', 'mountain': 'D', 'break_away': 'D', 'punch': 'E'}, "price": 0.5, "chance_of_abandon": 0.05},
-            {"name": "STANNARD Robert", "team": "Bahrain - Victorious (WT)", 
-            "age": 25, "tiers": {'sprint': 'E', 'itt': 'E', 'mountain': 'E', 'break_away': 'E', 'punch': 'E'}, "price": 0.5, "chance_of_abandon": 0.05},
-            {"name": "WRIGHT Fred", "team": "Bahrain - Victorious (WT)", 
-            "age": 25, "tiers": {'sprint': 'E', 'itt': 'E', 'mountain': 'E', 'break_away': 'D', 'punch': 'E'}, "price": 0.5, "chance_of_abandon": 0.05},
-            {"name": "BOIVIN Guillaume", "team": "Israel - Premier Tech (PRT)", 
-            "age": 25, "tiers": {'sprint': 'E', 'itt': 'E', 'mountain': 'E', 'break_away': 'E', 'punch': 'E'}, "price": 0.5, "chance_of_abandon": 0.05},
-            {"name": "LOUVEL Matis", "team": "Israel - Premier Tech (PRT)", 
-            "age": 25, "tiers": {'sprint': 'E', 'itt': 'E', 'mountain': 'E', 'break_away': 'D', 'punch': 'E'}, "price": 0.5, "chance_of_abandon": 0.05},
-            {"name": "NEILANDS Krists", "team": "Israel - Premier Tech (PRT)", 
-            "age": 25, "tiers": {'sprint': 'E', 'itt': 'E', 'mountain': 'D', 'break_away': 'D', 'punch': 'E'}, "price": 0.5, "chance_of_abandon": 0.05},
-            {"name": "SWEENY Harry", "team": "EF Education - EasyPost (WT)", "age": 25, "tiers": {"sprint": "E", "itt": "E", "mountain": "E", "break_away": "D", "punch": "E"}, "price": 0.5, "chance_of_abandon": 0.05},
-            {"name": "POWLESS Neilson", "team": "EF Education - EasyPost (WT)", "age": 25, "tiers": {"sprint": "E", "itt": "D", "mountain": "E", "break_away": "B", "punch": "D"}, "price": 0.75, "chance_of_abandon": 0.05},
-            {"name": "HEALY Ben", "team": "EF Education - EasyPost (WT)", "age": 24, "tiers": {"sprint": "E", "itt": "C", "mountain": "D", "break_away": "B", "punch": "D"}, "price": 0.5, "chance_of_abandon": 0.05},
-            {"name": "POGA\u010cAR Tadej", "team": "UAE Team Emirates - XRG (WT)", "age": 25, "tiers": {"sprint": "E", "itt": "A", "mountain": "S", "break_away": "E", "punch": "A"}, "price": 7.5, "chance_of_abandon": 0.05},
-            {"name": "ALMEIDA Jo\u00e3o", "team": "UAE Team Emirates - XRG (WT)", "age": 25, "tiers": {"sprint": "E", "itt": "B", "mountain": "B", "break_away": "E", "punch": "B"}, "price": 4.5, "chance_of_abandon": 0.05},
-            {"name": "YATES Adam", "team": "UAE Team Emirates - XRG (WT)", "age": 25, "tiers": {"sprint": "E", "itt": "E", "mountain": "C", "break_away": "E", "punch": "E"}, "price": 2.5, "chance_of_abandon": 0.05},
-            {"name": "SIVAKOV Pavel", "team": "UAE Team Emirates - XRG (WT)", "age": 25, "tiers": {"sprint": "E", "itt": "E", "mountain": "D", "break_away": "E", "punch": "E"}, "price": 2, "chance_of_abandon": 0.05},
-            {"name": "SOLER Marc", "team": "UAE Team Emirates - XRG (WT)", "age": 25, "tiers": {"sprint": "E", "itt": "E", "mountain": "E", "break_away": "D", "punch": "D"}, "price": 2, "chance_of_abandon": 0.05},
-            {"name": "WELLENS Tim", "team": "UAE Team Emirates - XRG (WT)", "age": 25, "tiers": {"sprint": "E", "itt": "E", "mountain": "E", "break_away": "D", "punch": "E"}, "price": 1.5, "chance_of_abandon": 0.05},
-            {"name": "NARV\u00c1EZ Jhonatan", "team": "UAE Team Emirates - XRG (WT)", "age": 25, "tiers": {"sprint": "E", "itt": "E", "mountain": "E", "break_away": "D", "punch": "C"}, "price": 2, "chance_of_abandon": 0.05},
-            {"name": "POLITT Nils", "team": "UAE Team Emirates - XRG (WT)", "age": 25, "tiers": {"sprint": "E", "itt": "E", "mountain": "E", "break_away": "E", "punch": "E"}, "price": 1.5, "chance_of_abandon": 0.05},
-            {"name": "GALL Felix", "team": "Decathlon AG2R La Mondiale Team (WT)", "age": 25, "tiers": {"sprint": "E", "itt": "E", "mountain": "C", "break_away": "E", "punch": "E"}, "price": 1.5, "chance_of_abandon": 0.05},
-            {"name": "ROGLI\u010c Primo\u017e", "team": "Red Bull - BORA - hansgrohe (WT)", "age": 25, "tiers": {"sprint": "E", "itt": "A", "mountain": "B", "break_away": "E", "punch": "C"}, "price": 3.5, "chance_of_abandon": 0.05},
-            {"name": "VLASOV Aleksandr", "team": "Red Bull - BORA - hansgrohe (WT)", "age": 25, "tiers": {"sprint": "E", "itt": "E", "mountain": "D", "break_away": "D", "punch": "D"}, "price": 0.75, "chance_of_abandon": 0.05},
-            {"name": "VAN POPPEL Danny", "team": "Red Bull - BORA - hansgrohe (WT)", "age": 25, "tiers": {"sprint": "D", "itt": "E", "mountain": "E", "break_away": "E", "punch": "E"}, "price": 0.75, "chance_of_abandon": 0.05},
-            {"name": "LIPOWITZ Florian", "team": "Red Bull - BORA - hansgrohe (WT)", "age": 24, "tiers": {"sprint": "E", "itt": "B", "mountain": "B", "break_away": "E", "punch": "D"}, "price": 3, "chance_of_abandon": 0.05},
-            {"name": "EVENEPOEL Remco", "team": "Soudal Quick-Step (WT)", "age": 24, "tiers": {"sprint": "E", "itt": "S", "mountain": "B", "break_away": "E", "punch": "B"}, "price": 6, "chance_of_abandon": 0.05},
-            {"name": "MERLIER Tim", "team": "Soudal Quick-Step (WT)", "age": 25, "tiers": {"sprint": "S", "itt": "E", "mountain": "E", "break_away": "E", "punch": "E"}, "price": 3.5, "chance_of_abandon": 0.05},
-            {"name": "VAN LERBERGHE Bert", "team": "Soudal Quick-Step (WT)", "age": 25, "tiers": {"sprint": "E", "itt": "E", "mountain": "E", "break_away": "E", "punch": "E"}, "price": 0.5, "chance_of_abandon": 0.05},
-            {"name": "EENKHOORN Pascal", "team": "Soudal Quick-Step (WT)", "age": 25, "tiers": {"sprint": "E", "itt": "E", "mountain": "E", "break_away": "D", "punch": "E"}, "price": 0.5, "chance_of_abandon": 0.05},
-            {"name": "PARET-PEINTRE Valentin", "team": "Soudal Quick-Step (WT)", "age": 25, "tiers": {"sprint": "E", "itt": "E", "mountain": "D", "break_away": "D", "punch": "E"}, "price": 0.5, "chance_of_abandon": 0.05},
-            {"name": "VAN WILDER Ilan", "team": "Soudal Quick-Step (WT)", "age": 25, "tiers": {"sprint": "E", "itt": "C", "mountain": "D", "break_away": "D", "punch": "E"}, "price": 0.75, "chance_of_abandon": 0.05},
-            {"name": "SCHACHMANN Maximilian", "team": "Soudal Quick-Step (WT)", "age": 25, "tiers": {"sprint": "E", "itt": "D", "mountain": "E", "break_away": "D", "punch": "D"}, "price": 0.75, "chance_of_abandon": 0.05},
-            {"name": "CATTANEO Mattia", "team": "Soudal Quick-Step (WT)", "age": 25, "tiers": {"sprint": "E", "itt": "B", "mountain": "E", "break_away": "E", "punch": "E"}, "price": 0.75, "chance_of_abandon": 0.05},
-            {"name": "ARANBURU Alex", "team": "Cofidis (WT)", "age": 25, "tiers": {"sprint": "E", "itt": "E", "mountain": "E", "break_away": "C", "punch": "E"}, "price": 0.75, "chance_of_abandon": 0.05},
-            {"name": "IZAGIRRE Ion", "team": "Cofidis (WT)", "age": 25, "tiers": {"sprint": "E", "itt": "D", "mountain": "E", "break_away": "D", "punch": "E"}, "price": 0.5, "chance_of_abandon": 0.05},
-            {"name": "THOMAS Benjamin", "team": "Cofidis (WT)", "age": 25, "tiers": {"sprint": "E", "itt": "D", "mountain": "E", "break_away": "D", "punch": "E"}, "price": 0.5, "chance_of_abandon": 0.05},
-            {"name": "BUCHMANN Emanuel", "team": "Cofidis (WT)", "age": 25, "tiers": {"sprint": "E", "itt": "E", "mountain": "D", "break_away": "D", "punch": "E"}, "price": 0.5, "chance_of_abandon": 0.05},
-            {"name": "VAN DER POEL Mathieu", "team": "Alpecin - Deceuninck (WT)", "age": 25, "tiers": {"sprint": "D", "itt": "C", "mountain": "E", "break_away": "A", "punch": "A"}, "price": 2.5, "chance_of_abandon": 0.05},
-            {"name": "PHILIPSEN Jasper", "team": "Alpecin - Deceuninck (WT)", "age": 25, "tiers": {"sprint": "A", "itt": "E", "mountain": "E", "break_away": "E", "punch": "D"}, "price": 4, "chance_of_abandon": 0.05},
-            {"name": "GROVES Kaden", "team": "Alpecin - Deceuninck (WT)", "age": 25, "tiers": {"sprint": "D", "itt": "E", "mountain": "E", "break_away": "E", "punch": "E"}, "price": 2, "chance_of_abandon": 0.05},
-            {"name": "VAUQUELIN K\u00e9vin", "team": "Ark\u00e9a - B&B Hotels (WT)", "age": 24, "tiers": {"sprint": "E", "itt": "C", "mountain": "D", "break_away": "B", "punch": "B"}, "price": 0.75, "chance_of_abandon": 0.05},
-            {"name": "VINGEGAARD Jonas", "team": "Team Visma | Lease a Bike (WT)", "age": 25, "tiers": {"sprint": "E", "itt": "A", "mountain": "A", "break_away": "E", "punch": "B"}, "price": 6, "chance_of_abandon": 0.05},
-            {"name": "VAN AERT Wout", "team": "Team Visma | Lease a Bike (WT)", "age": 25, "tiers": {"sprint": "C", "itt": "A", "mountain": "E", "break_away": "A", "punch": "B"}, "price": 3.5, "chance_of_abandon": 0.05},
-            {"name": "YATES Simon", "team": "Team Visma | Lease a Bike (WT)", "age": 25, "tiers": {"sprint": "E", "itt": "D", "mountain": "C", "break_away": "E", "punch": "E"}, "price": 1.5, "chance_of_abandon": 0.05},
-            {"name": "JORGENSON Matteo", "team": "Team Visma | Lease a Bike (WT)", "age": 25, "tiers": {"sprint": "E", "itt": "B", "mountain": "C", "break_away": "E", "punch": "C"}, "price": 3, "chance_of_abandon": 0.05},
-            {"name": "AFFINI Edoardo", "team": "Team Visma | Lease a Bike (WT)", "age": 25, "tiers": {"sprint": "E", "itt": "B", "mountain": "E", "break_away": "E", "punch": "E"}, "price": 0.75, "chance_of_abandon": 0.05},
-            {"name": "BENOOT Tiesj", "team": "Team Visma | Lease a Bike (WT)", "age": 25, "tiers": {"sprint": "E", "itt": "E", "mountain": "E", "break_away": "D", "punch": "D"}, "price": 0.75, "chance_of_abandon": 0.05},
-            {"name": "KUSS Sepp", "team": "Team Visma | Lease a Bike (WT)", "age": 25, "tiers": {"sprint": "E", "itt": "E", "mountain": "C", "break_away": "E", "punch": "E"}, "price": 1, "chance_of_abandon": 0.05},
-            {"name": "CAMPENAERTS Victor", "team": "Team Visma | Lease a Bike (WT)", "age": 25, "tiers": {"sprint": "E", "itt": "C", "mountain": "E", "break_away": "E", "punch": "E"}, "price": 0.75, "chance_of_abandon": 0.05},
-            {"name": "RODR\u00cdGUEZ Carlos", "team": "INEOS Grenadiers (WT)", "age": 24, "tiers": {"sprint": "E", "itt": "D", "mountain": "C", "break_away": "E", "punch": "D"}, "price": 2.5, "chance_of_abandon": 0.05},
-            {"name": "GANNA Filippo", "team": "INEOS Grenadiers (WT)", "age": 25, "tiers": {"sprint": "E", "itt": "A", "mountain": "E", "break_away": "D", "punch": "D"}, "price": 1, "chance_of_abandon": 0.05},
-            {"name": "THOMAS Geraint", "team": "INEOS Grenadiers (WT)", "age": 25, "tiers": {"sprint": "E", "itt": "C", "mountain": "D", "break_away": "D", "punch": "E"}, "price": 1, "chance_of_abandon": 0.05},
-            {"name": "ARENSMAN Thymen", "team": "INEOS Grenadiers (WT)", "age": 25, "tiers": {"sprint": "E", "itt": "B", "mountain": "D", "break_away": "D", "punch": "E"}, "price": 1, "chance_of_abandon": 0.05},
-            {"name": "DE PLUS Laurens", "team": "INEOS Grenadiers (WT)", "age": 25, "tiers": {"sprint": "E", "itt": "C", "mountain": "D", "break_away": "D", "punch": "E"}, "price": 0.5, "chance_of_abandon": 0.05},
-            {"name": "FOSS Tobias", "team": "INEOS Grenadiers (WT)", "age": 25, "tiers": {"sprint": "E", "itt": "C", "mountain": "E", "break_away": "D", "punch": "D"}, "price": 0.5, "chance_of_abandon": 0.05},
-            {"name": "GIRMAY Biniam", "team": "Intermarch\u00e9 - Wanty (WT)", "age": 25, "tiers": {"sprint": "B", "itt": "E", "mountain": "E", "break_away": "C", "punch": "C"}, "price": 2.5, "chance_of_abandon": 0.05},
-            {"name": "PAGE Hugo", "team": "Intermarch\u00e9 - Wanty (WT)", "age": 25, "tiers": {"sprint": "E", "itt": "E", "mountain": "E", "break_away": "E", "punch": "E"}, "price": 0.5, "chance_of_abandon": 0.05},
-            {"name": "REX Laurenz", "team": "Intermarch\u00e9 - Wanty (WT)", "age": 25, "tiers": {"sprint": "E", "itt": "E", "mountain": "E", "break_away": "D", "punch": "E"}, "price": 0.5, "chance_of_abandon": 0.05},
-            {"name": "ZIMMERMANN Georg", "team": "Intermarch\u00e9 - Wanty (WT)", "age": 25, "tiers": {"sprint": "E", "itt": "E", "mountain": "D", "break_away": "D", "punch": "D"}, "price": 0.5, "chance_of_abandon": 0.05},
-            {"name": "BARR\u00c9 Louis", "team": "Intermarch\u00e9 - Wanty (WT)", "age": 25, "tiers": {"sprint": "E", "itt": "E", "mountain": "D", "break_away": "D", "punch": "E"}, "price": 0.5, "chance_of_abandon": 0.05},
-            {"name": "MILAN Jonathan", "team": "Lidl - Trek (WT)", "age": 25, "tiers": {"sprint": "A", "itt": "E", "mountain": "E", "break_away": "E", "punch": "E"}, "price": 4, "chance_of_abandon": 0.05},
-            {"name": "SKJELMOSE Mattias", "team": "Lidl - Trek (WT)", "age": 24, "tiers": {"sprint": "E", "itt": "C", "mountain": "C", "break_away": "D", "punch": "C"}, "price": 2.5, "chance_of_abandon": 0.05},
-            {"name": "STUYVEN Jasper", "team": "Lidl - Trek (WT)", "age": 25, "tiers": {"sprint": "E", "itt": "E", "mountain": "E", "break_away": "D", "punch": "E"}, "price": 0.5, "chance_of_abandon": 0.05},
-            {"name": "THEUNS Edward", "team": "Lidl - Trek (WT)", "age": 25, "tiers": {"sprint": "E", "itt": "E", "mountain": "E", "break_away": "D", "punch": "E"}, "price": 0.5, "chance_of_abandon": 0.05},
-            {"name": "CONSONNI Simone", "team": "Lidl - Trek (WT)", "age": 25, "tiers": {"sprint": "E", "itt": "E", "mountain": "E", "break_away": "E", "punch": "E"}, "price": 0.5, "chance_of_abandon": 0.05},
-            {"name": "NYS Thibau", "team": "Lidl - Trek (WT)", "age": 24, "tiers": {"sprint": "E", "itt": "E", "mountain": "E", "break_away": "B", "punch": "B"}, "price": 1, "chance_of_abandon": 0.05},
-            {"name": "MARTIN Guillaume", "team": "Groupama - FDJ (WT)", "age": 25, "tiers": {"sprint": "E", "itt": "E", "mountain": "D", "break_away": "C", "punch": "E"}, "price": 0.75, "chance_of_abandon": 0.05},
-            {"name": "MADOUAS Valentin", "team": "Groupama - FDJ (WT)", "age": 25, "tiers": {"sprint": "E", "itt": "E", "mountain": "D", "break_away": "C", "punch": "D"}, "price": 0.5, "chance_of_abandon": 0.05},
-            {"name": "GR\u00c9GOIRE Romain", "team": "Groupama - FDJ (WT)", "age": 24, "tiers": {"sprint": "E", "itt": "D", "mountain": "E", "break_away": "C", "punch": "B"}, "price": 0.75, "chance_of_abandon": 0.05},
-            {"name": "PACHER Quentin", "team": "Groupama - FDJ (WT)", "age": 25, "tiers": {"sprint": "E", "itt": "E", "mountain": "E", "break_away": "D", "punch": "D"}, "price": 0.5, "chance_of_abandon": 0.05},
-            {"name": "CASTRILLO Pablo", "team": "Movistar Team (WT)", "age": 24, "tiers": {"sprint": "E", "itt": "E", "mountain": "D", "break_away": "D", "punch": "E"}, "price": 0.75, "chance_of_abandon": 0.05},
-            {"name": "MAS Enric", "team": "Movistar Team (WT)", "age": 25, "tiers": {"sprint": "E", "itt": "E", "mountain": "C", "break_away": "E", "punch": "D"}, "price": 2, "chance_of_abandon": 0.05},
-            {"name": "OLIVEIRA Nelson", "team": "Movistar Team (WT)", "age": 25, "tiers": {"sprint": "E", "itt": "C", "mountain": "E", "break_away": "E", "punch": "E"}, "price": 0.5, "chance_of_abandon": 0.05},
-            {"name": "RUBIO Einer", "team": "Movistar Team (WT)", "age": 25, "tiers": {"sprint": "E", "itt": "E", "mountain": "D", "break_away": "D", "punch": "E"}, "price": 0.75, "chance_of_abandon": 0.05},
-            {"name": "ROMEO Iv\u00e1n", "team": "Movistar Team (WT)", "age": 24, "tiers": {"sprint": "E", "itt": "D", "mountain": "D", "break_away": "D", "punch": "E"}, "price": 0.75, "chance_of_abandon": 0.05},
-            {"name": "ONLEY Oscar", "team": "Team Picnic PostNL (WT)", "age": 24, "tiers": {"sprint": "E", "itt": "E", "mountain": "D", "break_away": "C", "punch": "D"}, "price": 0.75, "chance_of_abandon": 0.05},
-            {"name": "VAN DEN BROEK Frank", "team": "Team Picnic PostNL (WT)", "age": 25, "tiers": {"sprint": "E", "itt": "E", "mountain": "E", "break_away": "D", "punch": "D"}, "price": 0.5, "chance_of_abandon": 0.05},
-            {"name": "ANDRESEN Tobias Lund", "team": "Team Picnic PostNL (WT)", "age": 25, "tiers": {"sprint": "D", "itt": "E", "mountain": "E", "break_away": "E", "punch": "E"}, "price": 1, "chance_of_abandon": 0.05},
-            {"name": "O'CONNOR Ben", "team": "Team Jayco AlUla (WT)", "age": 25, "tiers": {"sprint": "E", "itt": "D", "mountain": "C", "break_away": "D", "punch": "D"}, "price": 1.5, "chance_of_abandon": 0.05},
-            {"name": "DUNBAR Eddie", "team": "Team Jayco AlUla (WT)", "age": 25, "tiers": {"sprint": "E", "itt": "E", "mountain": "D", "break_away": "D", "punch": "E"}, "price": 0.75, "chance_of_abandon": 0.05},
-            {"name": "SCHMID Mauro", "team": "Team Jayco AlUla (WT)", "age": 25, "tiers": {"sprint": "E", "itt": "E", "mountain": "E", "break_away": "C", "punch": "D"}, "price": 0.5, "chance_of_abandon": 0.05},
-            {"name": "GROENEWEGEN Dylan", "team": "Team Jayco AlUla (WT)", "age": 25, "tiers": {"sprint": "B", "itt": "E", "mountain": "E", "break_away": "E", "punch": "E"}, "price": 1.5, "chance_of_abandon": 0.05},
-            {"name": "MEZGEC Luka", "team": "Team Jayco AlUla (WT)", "age": 25, "tiers": {"sprint": "E", "itt": "E", "mountain": "E", "break_away": "E", "punch": "E"}, "price": 0.5, "chance_of_abandon": 0.05},
-            {"name": "REINDERS Elmar", "team": "Team Jayco AlUla (WT)", "age": 25, "tiers": {"sprint": "E", "itt": "E", "mountain": "E", "break_away": "E", "punch": "E"}, "price": 0.5, "chance_of_abandon": 0.05},
-            {"name": "MARTINEZ Lenny", "team": "Bahrain - Victorious (WT)", "age": 24, "tiers": {"sprint": "E", "itt": "E", "mountain": "C", "break_away": "D", "punch": "D"}, "price": 1.5, "chance_of_abandon": 0.05},
-            {"name": "BUITRAGO Santiago", "team": "Bahrain - Victorious (WT)", "age": 25, "tiers": {"sprint": "E", "itt": "E", "mountain": "C", "break_away": "D", "punch": "D"}, "price": 1.5, "chance_of_abandon": 0.05},
-            {"name": "MOHORI\u010c Matej", "team": "Bahrain - Victorious (WT)", "age": 25, "tiers": {"sprint": "E", "itt": "E", "mountain": "E", "break_away": "C", "punch": "D"}, "price": 0.5, "chance_of_abandon": 0.05},
-            {"name": "BAUHAUS Phil", "team": "Bahrain - Victorious (WT)", "age": 25, "tiers": {"sprint": "C", "itt": "E", "mountain": "E", "break_away": "E", "punch": "E"}, "price": 1, "chance_of_abandon": 0.05},
-            {"name": "VELASCO Simone", "team": "XDS Astana Team (WT)", "age": 25, "tiers": {"sprint": "E", "itt": "E", "mountain": "E", "break_away": "C", "punch": "D"}, "price": 0.5, "chance_of_abandon": 0.05},
-            {"name": "TEJADA Harold", "team": "XDS Astana Team (WT)", "age": 25, "tiers": {"sprint": "E", "itt": "D", "mountain": "D", "break_away": "D", "punch": "E"}, "price": 0.75, "chance_of_abandon": 0.05},
-            {"name": "CHAMPOUSSIN Cl\u00e9ment", "team": "XDS Astana Team (WT)", "age": 25, "tiers": {"sprint": "E", "itt": "E", "mountain": "D", "break_away": "C", "punch": "D"}, "price": 0.5, "chance_of_abandon": 0.05},
-            {"name": "HIGUITA Sergio", "team": "XDS Astana Team (WT)", "age": 25, "tiers": {"sprint": "E", "itt": "E", "mountain": "D", "break_away": "D", "punch": "E"}, "price": 0.5, "chance_of_abandon": 0.05},
-            {"name": "DE LIE Arnaud", "team": "Lotto (PRT)", "age": 25, "tiers": {"sprint": "D", "itt": "E", "mountain": "E", "break_away": "E", "punch": "E"}, "price": 1.5, "chance_of_abandon": 0.05},
-            {"name": "VAN EETVELT Lennert", "team": "Lotto (PRT)", "age": 24, "tiers": {"sprint": "E", "itt": "E", "mountain": "C", "break_away": "D", "punch": "D"}, "price": 1, "chance_of_abandon": 0.05},
-            {"name": "DE BUYST Jasper", "team": "Lotto (PRT)", "age": 25, "tiers": {"sprint": "E", "itt": "E", "mountain": "E", "break_away": "E", "punch": "E"}, "price": 0.5, "chance_of_abandon": 0.05},
-            {"name": "BERCKMOES Jenno", "team": "Lotto (PRT)", "age": 24, "tiers": {"sprint": "E", "itt": "E", "mountain": "E", "break_away": "C", "punch": "D"}, "price": 0.5, "chance_of_abandon": 0.05},
-            {"name": "DRIZNERS Jarrad", "team": "Lotto (PRT)", "age": 25, "tiers": {"sprint": "E", "itt": "E", "mountain": "E", "break_away": "E", "punch": "E"}, "price": 0.5, "chance_of_abandon": 0.05},
-            {"name": "SEP\u00daLVEDA Eduardo", "team": "Lotto (PRT)", "age": 25, "tiers": {"sprint": "E", "itt": "E", "mountain": "D", "break_away": "E", "punch": "E"}, "price": 0.5, "chance_of_abandon": 0.05},
-            {"name": "VAN MOER Brent", "team": "Lotto (PRT)", "age": 25, "tiers": {"sprint": "E", "itt": "E", "mountain": "E", "break_away": "D", "punch": "E"}, "price": 0.5, "chance_of_abandon": 0.05},
-            {"name": "ACKERMANN Pascal", "team": "Israel - Premier Tech (PRT)", "age": 25, "tiers": {"sprint": "C", "itt": "E", "mountain": "E", "break_away": "E", "punch": "E"}, "price": 1.5, "chance_of_abandon": 0.05},
-            {"name": "BLACKMORE Joseph", "team": "Israel - Premier Tech (PRT)", "age": 24, "tiers": {"sprint": "E", "itt": "E", "mountain": "E", "break_away": "D", "punch": "D"}, "price": 0.5, "chance_of_abandon": 0.05},
-            {"name": "WOODS Michael", "team": "Israel - Premier Tech (PRT)", "age": 25, "tiers": {"sprint": "E", "itt": "E", "mountain": "D", "break_away": "D", "punch": "D"}, "price": 0.5, "chance_of_abandon": 0.05},
-            {"name": "LUTSENKO Alexey", "team": "Israel - Premier Tech (PRT)", "age": 25, "tiers": {"sprint": "E", "itt": "D", "mountain": "D", "break_away": "D", "punch": "D"}, "price": 0.5, "chance_of_abandon": 0.05},
-            {"name": "STEWART Jake", "team": "Israel - Premier Tech (PRT)", "age": 25, "tiers": {"sprint": "C", "itt": "E", "mountain": "E", "break_away": "E", "punch": "E"}, "price": 1, "chance_of_abandon": 0.05},
-            {"name": "BURGAUDEAU Mathieu", "team": "Team TotalEnergies (PRT)", "age": 25, "tiers": {"sprint": "E", "itt": "E", "mountain": "E", "break_away": "C", "punch": "E"}, "price": 0.5, "chance_of_abandon": 0.05},
-            {"name": "ALAPHILIPPE Julian", "team": "Tudor Pro Cycling Team (PRT)", "age": 25, "tiers": {"sprint": "E", "itt": "E", "mountain": "E", "break_away": "C", "punch": "C"}, "price": 0.75, "chance_of_abandon": 0.05},
-            {"name": "CORT Magnus", "team": "Uno-X Mobility (PRT)", "age": 25, "tiers": {"sprint": "E", "itt": "E", "mountain": "E", "break_away": "C", "punch": "D"}, "price": 0.5, "chance_of_abandon": 0.05},
-            {"name": "W\u00c6RENSKJOLD S\u00f8ren", "team": "Uno-X Mobility (PRT)", "age": 25, "tiers": {"sprint": "C", "itt": "E", "mountain": "E", "break_away": "E", "punch": "E"}, "price": 0.75, "chance_of_abandon": 0.05},
-            {"name": "LEKNESSUND Andreas", "team": "Uno-X Mobility (PRT)", "age": 25, "tiers": {"sprint": "E", "itt": "D", "mountain": "E", "break_away": "E", "punch": "E"}, "price": 0.5, "chance_of_abandon": 0.05},
-            {"name": "JOHANNESSEN Tobias Halland", "team": "Uno-X Mobility (PRT)", "age": 25, "tiers": {"sprint": "E", "itt": "E", "mountain": "D", "break_away": "C", "punch": "E"}, "price": 0.5, "chance_of_abandon": 0.05},
-            {"name": "JOHANNESSEN Anders Halland", "team": "Uno-X Mobility (PRT)", "age": 25, "tiers": {"sprint": "E", "itt": "E", "mountain": "E", "break_away": "D", "punch": "E"}, "price": 0.5, "chance_of_abandon": 0.05},
-            {"name": "ABRAHAMSEN Jonas", "team": "Uno-X Mobility (PRT)", "age": 25, "tiers": {"sprint": "E", "itt": "E", "mountain": "E", "break_away": "C", "punch": "E"}, "price": 0.5, "chance_of_abandon": 0.05},
-            {"name": "HOELGAARD Markus", "team": "Uno-X Mobility (PRT)", "age": 25, "tiers": {"sprint": "E", "itt": "E", "mountain": "E", "break_away": "E", "punch": "E"}, "price": 0.5, "chance_of_abandon": 0.05},
-            {"name": "FREDHEIM Stian", "team": "Uno-X Mobility (PRT)", "age": 25, "tiers": {"sprint": "D", "itt": "E", "mountain": "E", "break_away": "E", "punch": "E"}, "price": 1, "chance_of_abandon": 0.05},
-            {"name": "ARMIRAIL Bruno", "team": "Decathlon AG2R La Mondiale Team (WT)", "age": 25, "tiers": {'sprint': 'E', 'itt': 'E', 'mountain': 'E', 'break_away': 'E', 'punch': 'E'}, "price": 0.5, "chance_of_abandon": 0.0},
-            {"name": "BISSEGGER Stefan", "team": "Decathlon AG2R La Mondiale Team (WT)", "age": 25, "tiers": {'sprint': 'E', 'itt': 'E', 'mountain': 'E', 'break_away': 'E', 'punch': 'E'}, "price": 0.5, "chance_of_abandon": 0.0},
-            {"name": "BERTHET Clément", "team": "Decathlon AG2R La Mondiale Team (WT)", "age": 25, "tiers": {'sprint': 'E', 'itt': 'E', 'mountain': 'E', 'break_away': 'E', 'punch': 'E'}, "price": 0.5, "chance_of_abandon": 0.0},
-            {"name": "NAESEN Oliver", "team": "Decathlon AG2R La Mondiale Team (WT)", "age": 25, "tiers": {'sprint': 'E', 'itt': 'E', 'mountain': 'E', 'break_away': 'E', 'punch': 'E'}, "price": 0.5, "chance_of_abandon": 0.0},
-            {"name": "PARET-PEINTRE Aurélien", "team": "Decathlon AG2R La Mondiale Team (WT)", "age": 25, "tiers": {'sprint': 'E', 'itt': 'E', 'mountain': 'E', 'break_away': 'E', 'punch': 'E'}, "price": 0.5, "chance_of_abandon": 0.0},
-            {"name": "SCOTSON Callum", "team": "Decathlon AG2R La Mondiale Team (WT)", "age": 25, "tiers": {'sprint': 'E', 'itt': 'E', 'mountain': 'E', 'break_away': 'E', 'punch': 'E'}, "price": 0.5, "chance_of_abandon": 0.0},
-            {"name": "TRONCHON Bastien", "team": "Decathlon AG2R La Mondiale Team (WT)", "age": 25, "tiers": {'sprint': 'E', 'itt': 'E', 'mountain': 'E', 'break_away': 'E', 'punch': 'E'}, "price": 0.5, "chance_of_abandon": 0.0},
-            {"name": "COQUARD Bryan", "team": "Cofidis (WT)", "age": 25, "tiers": {'sprint': 'C', 'itt': 'E', 'mountain': 'E', 'break_away': 'E', 'punch': 'E'}, "price": 1, "chance_of_abandon": 0.05},
-            {"name": "RENARD Alexis", "team": "Cofidis (WT)", "age": 25, "tiers": {'sprint': 'D', 'itt': 'E', 'mountain': 'E', 'break_away': 'E', 'punch': 'E'}, "price": 0.5, "chance_of_abandon": 0.05},
-            {"name": "TOUZÉ Damien", "team": "Cofidis (WT)", "age": 25, "tiers": {'sprint': 'E', 'itt': 'E', 'mountain': 'E', 'break_away': 'E', 'punch': 'E'}, "price": 0.5, "chance_of_abandon": 0.05},
-            {"name": "TEUNS Dylan", "team": "Cofidis (WT)", "age": 25, "tiers": {'sprint': 'E', 'itt': 'E', 'mountain': 'E', 'break_away': 'D', 'punch': 'D'}, "price": 0.5, "chance_of_abandon": 0.05},
-            {"name": "GARCÍA PIERNA Raúl", "team": "Arkéa - B&B Hotels (WT)", "age": 25, "tiers": {'sprint': 'E', 'itt': 'E', 'mountain': 'E', 'break_away': 'E', 'punch': 'E'}, "price": 0.5, "chance_of_abandon": 0.05},
-            {"name": "DÉMARE Arnaud", "team": "Arkéa - B&B Hotels (WT)", "age": 25, "tiers": {'sprint': 'C', 'itt': 'E', 'mountain': 'E', 'break_away': 'E', 'punch': 'E'}, "price": 1, "chance_of_abandon": 0.05},
-            {"name": "CAPIOT Amaury", "team": "Arkéa - B&B Hotels (WT)", "age": 25, "tiers": {'sprint': 'E', 'itt': 'E', 'mountain': 'E', 'break_away': 'E', 'punch': 'E'}, "price": 0.5, "chance_of_abandon": 0.05},
-            {"name": "RODRÍGUEZ Cristián", "team": "Arkéa - B&B Hotels (WT)", "age": 25, "tiers": {'sprint': 'E', 'itt': 'E', 'mountain': 'D', 'break_away': 'D', 'punch': 'E'}, "price": 0.5, "chance_of_abandon": 0.05},
-            {"name": "COSTIOU Ewen", "team": "Arkéa - B&B Hotels (WT)", "age": 25, "tiers": {'sprint': 'E', 'itt': 'E', 'mountain': 'E', 'break_away': 'D', 'punch': 'D'}, "price": 0.5, "chance_of_abandon": 0.05},
-            {"name": "LE BERRE Mathis", "team": "Arkéa - B&B Hotels (WT)", "age": 25, "tiers": {'sprint': 'E', 'itt': 'E', 'mountain': 'E', 'break_away': 'D', 'punch': 'E'}, "price": 0.5, "chance_of_abandon": 0.05},
-            {"name": "VENTURINI Clément", "team": "Arkéa - B&B Hotels (WT)", "age": 25, "tiers": {'sprint': 'E', 'itt': 'E', 'mountain': 'E', 'break_away': 'E', 'punch': 'D'}, "price": 0.5, "chance_of_abandon": 0.05},
-            {"name": "SKUJIŅŠ Toms", "team": "Lidl - Trek (WT)", "age": 25, "tiers": {'sprint': 'E', 'itt': 'E', 'mountain': 'E', 'break_away': 'D', 'punch': 'E'}, "price": 0.5, "chance_of_abandon": 0.05},
-            {"name": "SIMMONS Quinn", "team": "Lidl - Trek (WT)", "age": 25, "tiers": {'sprint': 'E', 'itt': 'E', 'mountain': 'E', 'break_away': 'D', 'punch': 'E'}, "price": 0.5, "chance_of_abandon": 0.05},
-            {"name": "ASKEY Lewis", "team": "Groupama - FDJ (WT)", "age": 25, "tiers": {'sprint': 'D', 'itt': 'E', 'mountain': 'E', 'break_away': 'E', 'punch': 'E'}, "price": 0.5, "chance_of_abandon": 0.05},
-            {"name": "BARTHE Cyril", "team": "Groupama - FDJ (WT)", "age": 25, "tiers": {'sprint': 'E', 'itt': 'E', 'mountain': 'E', 'break_away': 'E', 'punch': 'E'}, "price": 0.5, "chance_of_abandon": 0.05},
-            {"name": "PENHOËT Paul", "team": "Groupama - FDJ (WT)", "age": 25, "tiers": {'sprint': 'D', 'itt': 'E', 'mountain': 'E', 'break_away': 'E', 'punch': 'E'}, "price": 1, "chance_of_abandon": 0.05},
-            {"name": "RUSSO Clément", "team": "Groupama - FDJ (WT)", "age": 25, "tiers": {'sprint': 'E', 'itt': 'E', 'mountain': 'E', 'break_away': 'E', 'punch': 'E'}, "price": 0.5, "chance_of_abandon": 0.05},
-            {"name": "MÜHLBERGER Gregor", "team": "Movistar Team (WT)", "age": 25, "tiers": {'sprint': 'E', 'itt': 'E', 'mountain': 'E', 'break_away': 'E', 'punch': 'E'}, "price": 0.5, "chance_of_abandon": 0.05},
-            {"name": "BARTA Will", "team": "Movistar Team (WT)", "age": 25, "tiers": {'sprint': 'E', 'itt': 'E', 'mountain': 'E', 'break_away': 'E', 'punch': 'E'}, "price": 0.5, "chance_of_abandon": 0.05},
-<<<<<<< HEAD
-            {"name": "GARCÍA CORTINA Iván", "team": "Movistar Team (WT)", "age": 25, "tiers": {'sprint': 'E', 'itt': 'E', 'mountain': 'E', 'break_away': 'D', 'punch': 'E'}, "price": 0.75, "chance_of_abandon": 0.05},
-=======
-            {"name": "GARCÍA CORTINA Iván", "team": "Movistar Team (WT)", "age": 25, "tiers": {'sprint': 'E', 'itt': 'E', 'mountain': 'E', 'break_away': 'D', 'punch': 'D'}, "price": 0.75, "chance_of_abandon": 0.05},
->>>>>>> 61c5d333
-            {"name": "NABERMAN Tim", "team": "Team Picnic PostNL (WT)", "age": 25, "tiers": {'sprint': 'E', 'itt': 'E', 'mountain': 'E', 'break_away': 'E', 'punch': 'E'}, "price": 0.5, "chance_of_abandon": 0.05},
-            {"name": "BARGUIL Warren", "team": "Team Picnic PostNL (WT)", "age": 25, "tiers": {'sprint': 'E', 'itt': 'E', 'mountain': 'D', 'break_away': 'D', 'punch': 'E'}, "price": 0.5, "chance_of_abandon": 0.05},
-            {"name": "FLYNN Sean", "team": "Team Picnic PostNL (WT)", "age": 25, "tiers": {'sprint': 'E', 'itt': 'E', 'mountain': 'E', 'break_away': 'E', 'punch': 'E'}, "price": 0.5, "chance_of_abandon": 0.05},
-            {"name": "BITTNER Pavel", "team": "Team Picnic PostNL (WT)", "age": 25, "tiers": {'sprint': 'D', 'itt': 'E', 'mountain': 'E', 'break_away': 'E', 'punch': 'E'}, "price": 0.75, "chance_of_abandon": 0.05},
-            {"name": "MÄRKL Niklas", "team": "Team Picnic PostNL (WT)", "age": 25, "tiers": {'sprint': 'E', 'itt': 'E', 'mountain': 'E', 'break_away': 'E', 'punch': 'E'}, "price": 0.5, "chance_of_abandon": 0.05},
-            {"name": "PLAPP Luke", "team": "Team Jayco AlUla (WT)", "age": 25, "tiers": {'sprint': 'E', 'itt': 'C', 'mountain': 'E', 'break_away': 'D', 'punch': 'D'}, "price": 0.5, "chance_of_abandon": 0.05},
-            {"name": "DURBRIDGE Luke", "team": "Team Jayco AlUla (WT)", "age": 25, "tiers": {'sprint': 'E', 'itt': 'D', 'mountain': 'E', 'break_away': 'E', 'punch': 'E'}, "price": 0.5, "chance_of_abandon": 0.05},
-            {"name": "TEUNISSEN Mike", "team": "XDS Astana Team (WT)", "age": 25, "tiers": {'sprint': 'E', 'itt': 'E', 'mountain': 'E', 'break_away': 'E', 'punch': 'E'}, "price": 0.75, "chance_of_abandon": 0.05},
-            {"name": "FEDOROV Yevgeniy", "team": "XDS Astana Team (WT)", "age": 25, "tiers": {'sprint': 'E', 'itt': 'E', 'mountain': 'E', 'break_away': 'D', 'punch': 'E'}, "price": 0.75, "chance_of_abandon": 0.05},
-            {"name": "BALLERINI Davide", "team": "XDS Astana Team (WT)", "age": 25, "tiers": {'sprint': 'D', 'itt': 'E', 'mountain': 'E', 'break_away': 'E', 'punch': 'E'}, "price": 1, "chance_of_abandon": 0.05},
-            {"name": "BOL Cees", "team": "XDS Astana Team (WT)", "age": 25, "tiers": {'sprint': 'D', 'itt': 'E', 'mountain': 'E', 'break_away': 'E', 'punch': 'E'}, "price": 1, "chance_of_abandon": 0.05},
-            {"name": "JEANNIÈRE Emilien", "team": "Team TotalEnergies (PRT)", "age": 25, "tiers": {'sprint': 'C', 'itt': 'E', 'mountain': 'E', 'break_away': 'E', 'punch': 'E'}, "price": 1, "chance_of_abandon": 0.05},
-            {"name": "TURGIS Anthony", "team": "Team TotalEnergies (PRT)", "age": 25, "tiers": {'sprint': 'E', 'itt': 'E', 'mountain': 'E', 'break_away': 'D', 'punch': 'D'}, "price": 0.5, "chance_of_abandon": 0.05},
-            {"name": "JEGAT Jordan", "team": "Team TotalEnergies (PRT)", "age": 25, "tiers": {'sprint': 'E', 'itt': 'E', 'mountain': 'D', 'break_away': 'D', 'punch': 'E'}, "price": 0.5, "chance_of_abandon": 0.05},
-            {"name": "DELETTRE Alexandre", "team": "Team TotalEnergies (PRT)", "age": 25, "tiers": {'sprint': 'E', 'itt': 'E', 'mountain': 'E', 'break_away': 'E', 'punch': 'E'}, "price": 0.5, "chance_of_abandon": 0.05},
-            {"name": "CRAS Steff", "team": "Team TotalEnergies (PRT)", "age": 25, "tiers": {'sprint': 'E', 'itt': 'E', 'mountain': 'D', 'break_away': 'D', 'punch': 'E'}, "price": 0.5, "chance_of_abandon": 0.05},
-            {"name": "VERCHER Mattéo", "team": "Team TotalEnergies (PRT)", "age": 25, "tiers": {'sprint': 'E', 'itt': 'E', 'mountain': 'E', 'break_away': 'E', 'punch': 'E'}, "price": 0.5, "chance_of_abandon": 0.05},
-            {"name": "GACHIGNARD Thomas", "team": "Team TotalEnergies (PRT)", "age": 25, "tiers": {'sprint': 'E', 'itt': 'E', 'mountain': 'E', 'break_away': 'E', 'punch': 'E'}, "price": 0.5, "chance_of_abandon": 0.05},
-            {"name": "DAINESE Alberto", "team": "Tudor Pro Cycling Team (PRT)", "age": 25, "tiers": {'sprint': 'C', 'itt': 'E', 'mountain': 'E', 'break_away': 'E', 'punch': 'E'}, "price": 1, "chance_of_abandon": 0.05},
-            {"name": "HALLER Marco", "team": "Tudor Pro Cycling Team (PRT)", "age": 25, "tiers": {'sprint': 'E', 'itt': 'E', 'mountain': 'E', 'break_away': 'E', 'punch': 'E'}, "price": 0.5, "chance_of_abandon": 0.05},
-            {"name": "HIRSCHI Marc", "team": "Tudor Pro Cycling Team (PRT)", "age": 25, "tiers": {'sprint': 'E', 'itt': 'E', 'mountain': 'E', 'break_away': 'C', 'punch': 'C'}, "price": 0.5, "chance_of_abandon": 0.05},
-            {"name": "LIENHARD Fabian", "team": "Tudor Pro Cycling Team (PRT)", "age": 25, "tiers": {'sprint': 'E', 'itt': 'E', 'mountain': 'E', 'break_away': 'E', 'punch': 'E'}, "price": 0.5, "chance_of_abandon": 0.05},
-            {"name": "MAYRHOFER Marius", "team": "Tudor Pro Cycling Team (PRT)", "age": 25, "tiers": {'sprint': 'E', 'itt': 'E', 'mountain': 'E', 'break_away': 'E', 'punch': 'E'}, "price": 0.5, "chance_of_abandon": 0.05},
-            {"name": "STORER Michael", "team": "Tudor Pro Cycling Team (PRT)", "age": 25, "tiers": {'sprint': 'E', 'itt': 'E', 'mountain': 'C', 'break_away': 'D', 'punch': 'E'}, "price": 0.75, "chance_of_abandon": 0.05},
-            {"name": "TRENTIN Matteo", "team": "Tudor Pro Cycling Team (PRT)", "age": 25, "tiers": {'sprint': 'E', 'itt': 'E', 'mountain': 'E', 'break_away': 'D', 'punch': 'E'}, "price": 0.5, "chance_of_abandon": 0.05},
-            {
-                "name": "ASGREEN Kasper",
-                "team": "EF Education - EasyPost (WT)",
-                "age": 25,
-                "tiers": {
-                "sprint": "E",
-                "itt": "C",
-                "mountain": "E",
-                "break_away": "E",
-                "punch": "E"
-                },
-                "price": 0.5,
-                "chance_of_abandon": 0.05
-            },
-            {
-                "name": "VAN DEN BERG Marijn",
-                "team": "EF Education - EasyPost (WT)",
-                "age": 25,
-                "tiers": {
-<<<<<<< HEAD
-                "sprint": "D",
-                "itt": "E",
-                "mountain": "E",
-                "break_away": "E",
-                "punch": "D"
-=======
-                "sprint": "C",
-                "itt": "E",
-                "mountain": "E",
-                "break_away": "E",
-                "punch": "E"
->>>>>>> 61c5d333
-                },
-                "price": 0.75,
-                "chance_of_abandon": 0.05
-            },
-            {
-                "name": "BAUDIN Alex",
-                "team": "EF Education - EasyPost (WT)",
-                "age": 25,
-                "tiers": {
-                "sprint": "E",
-                "itt": "E",
-                "mountain": "E",
-<<<<<<< HEAD
-                "break_away": "E",
-=======
-                "break_away": "D",
->>>>>>> 61c5d333
-                "punch": "E"
-                },
-                "price": 0.5,
-                "chance_of_abandon": 0.05
-            },
-            {
-                "name": "VALGREN Michael",
-                "team": "EF Education - EasyPost (WT)",
-                "age": 25,
-                "tiers": {
-                "sprint": "E",
-                "itt": "E",
-                "mountain": "E",
-<<<<<<< HEAD
-                "break_away": "E",
-=======
-                "break_away": "D",
->>>>>>> 61c5d333
-                "punch": "E"
-                },
-                "price": 0.5,
-                "chance_of_abandon": 0.05
-            },
-            {
-                "name": "ALBANESE Vincenzo",
-                "team": "EF Education - EasyPost (WT)",
-                "age": 25,
-                "tiers": {
-                "sprint": "E",
-                "itt": "E",
-                "mountain": "E",
-                "break_away": "D",
-                "punch": "D"
-                },
-<<<<<<< HEAD
-                "price": 0.75,
-=======
-                "price": 0.5,
->>>>>>> 61c5d333
-                "chance_of_abandon": 0.05
-            },
-            {
-                "name": "RICKAERT Jonas",
-                "team": "Alpecin - Deceuninck (WT)",
-                "age": 25,
-                "tiers": {
-                "sprint": "E",
-                "itt": "E",
-                "mountain": "E",
-                "break_away": "E",
-                "punch": "E"
-                },
-                "price": 0.5,
-                "chance_of_abandon": 0.05
-            },
-            {
-                "name": "VERSTRYNGE Emiel",
-                "team": "Alpecin - Deceuninck (WT)",
-                "age": 25,
-                "tiers": {
-                "sprint": "E",
-                "itt": "E",
-                "mountain": "D",
-                "break_away": "D",
-                "punch": "E"
-                },
-                "price": 0.5,
-                "chance_of_abandon": 0.05
-            },
-            {
-                "name": "MEURISSE Xandro",
-                "team": "Alpecin - Deceuninck (WT)",
-                "age": 25,
-                "tiers": {
-                "sprint": "E",
-                "itt": "E",
-<<<<<<< HEAD
-                "mountain": "E",
-                "break_away": "E",
-=======
-                "mountain": "D",
-                "break_away": "D",
->>>>>>> 61c5d333
-                "punch": "E"
-                },
-                "price": 0.5,
-                "chance_of_abandon": 0.05
-            },
-            {
-                "name": "DILLIER Silvan",
-                "team": "Alpecin - Deceuninck (WT)",
-                "age": 25,
-                "tiers": {
-                "sprint": "E",
-                "itt": "E",
-                "mountain": "E",
-                "break_away": "E",
-                "punch": "E"
-                },
-                "price": 0.5,
-                "chance_of_abandon": 0.05
-            },
-            {
-                "name": "VERMEERSCH Gianni",
-                "team": "Alpecin - Deceuninck (WT)",
-                "age": 25,
-                "tiers": {
-                "sprint": "E",
-                "itt": "E",
-                "mountain": "E",
-<<<<<<< HEAD
-                "break_away": "D",
-=======
-                "break_away": "E",
-                "punch": "E"
-                },
-                "price": 0.5,
-                "chance_of_abandon": 0.05
-            },
-            {
-                "name": "LAURANCE Axel",
-                "team": "INEOS Grenadiers (WT)",
-                "age": 25,
-                "tiers": {
-                "sprint": "E",
-                "itt": "E",
-                "mountain": "E",
-                "break_away": "D",
-                "punch": "D"
-                },
-                "price": 0.5,
-                "chance_of_abandon": 0.05
-            },
-            {
-                "name": "SWIFT Connor",
-                "team": "INEOS Grenadiers (WT)",
-                "age": 25,
-                "tiers": {
-                "sprint": "E",
-                "itt": "E",
-                "mountain": "E",
-                "break_away": "E",
-                "punch": "E"
-                },
-                "price": 0.5,
-                "chance_of_abandon": 0.05
-            },
-            {
-                "name": "SWIFT Ben",
-                "team": "INEOS Grenadiers (WT)",
-                "age": 25,
-                "tiers": {
-                "sprint": "E",
-                "itt": "E",
-                "mountain": "E",
-                "break_away": "E",
->>>>>>> 61c5d333
-                "punch": "E"
-                },
-                "price": 0.5,
-                "chance_of_abandon": 0.05
-            },
-            {
-                "name": "GRIGNARD S\u00e9bastien",
-                "team": "Lotto (PRT)",
-                "age": 25,
-                "tiers": {
-                "sprint": "E",
-                "itt": "E",
-                "mountain": "E",
-                "break_away": "E",
-                "punch": "E"
-                },
-                "price": 0.5,
-                "chance_of_abandon": 0.05
-            }
-        ]
-
-        # Create Rider objects with their parameters
-        self.riders = []
-        for rider_info in rider_data:
-            # Convert tier letters to numerical values using ABILITY_TIERS
-            parameters = RiderParameters(
-                sprint_ability=ABILITY_TIERS[rider_info["tiers"]["sprint"]],
-                punch_ability=ABILITY_TIERS[rider_info["tiers"]["punch"]],
-                itt_ability=ABILITY_TIERS[rider_info["tiers"]["itt"]],
-                mountain_ability=ABILITY_TIERS[rider_info["tiers"]["mountain"]],
-                break_away_ability=ABILITY_TIERS[rider_info["tiers"]["break_away"]]
-            )
-            self.riders.append(Rider(
-                rider_info["name"],
-                rider_info["team"],
-                parameters,
-                rider_info["age"],
-                price=rider_info["price"],
-                chance_of_abandon=rider_info["chance_of_abandon"]
-            ))
-
-    def get_rider(self, name: str) -> Rider:
-        """Get a rider by name."""
-        for rider in self.riders:
-            if rider.name == name:
-                return rider
-        raise ValueError(f"Rider {name} not found")
-
-    def get_all_riders(self) -> List[Rider]:
-        """Get all riders in the database."""
-        return self.riders
-
-    def generate_stage_result(self, rider: Rider, stage: int) -> float:
-        """Generate a result for a rider in a specific stage using triangular distribution."""
-        # Stage numbers in STAGE_PROFILES are 1-based, but stage parameter is already 1-based
-        min_val, mode, max_val = rider.get_stage_probability(stage)
-        return np.random.triangular(min_val, mode, max_val)
-
-    def get_youth_riders(self, age_limit: int = 25) -> List[Rider]:
-        return [r for r in self.riders if r.age <= age_limit]
-
-# Create a global instance of the rider database
+import numpy as np
+from dataclasses import dataclass
+from typing import List, Tuple, Dict
+from stage_profiles import StageType, get_stage_type, get_stage_profile
+from rider_parameters import RiderParameters
+
+# Define ability tiers and their corresponding scores
+ABILITY_TIERS = {
+    "S": 98,  # Exceptional
+    "A": 95,  # Elite
+    "B": 90,  # Very Good
+    "C": 80,  # Good
+    "D": 70,  # Average
+    "E": 40   # Below Average
+}
+
+# Initialize rider abilities dictionary
+rider_abilities: Dict[str, Dict[str, int]] = {}
+
+# Helper to assign abilities based on tiers
+def assign_abilities_by_tier(rider_tiers: Dict[str, str], skill: str):
+    for rider, tier in rider_tiers.items():
+        if rider not in rider_abilities:
+            rider_abilities[rider] = {}
+        rider_abilities[rider][skill] = ABILITY_TIERS[tier]
+
+@dataclass
+class Rider:
+    name: str
+    team: str
+    parameters: RiderParameters
+    age: int
+    price: float = 0.0  # New: price in whatever unit you want
+    chance_of_abandon: float = 0.0  # New: probability (0.0-1.0)
+
+    def get_stage_probability(self, stage_number: int) -> Tuple[float, float, float]:
+        """Get probability range for a specific stage based on rider's parameters."""
+        stage_profile = get_stage_profile(stage_number)
+        return self.parameters.get_weighted_probability_range(stage_profile)
+
+class RiderDatabase:
+    def __init__(self):
+        self.riders = []
+        self._initialize_riders()
+
+    def _initialize_riders(self):
+        # Initialize all riders from the 2025 Tour de France startlist
+        rider_data = [
+            {"name": "PITHIE Laurence", "team": "Red Bull - BORA - hansgrohe (WT)", "age": 24, "tiers": {'sprint': 'E', 'itt': 'E', 'mountain': 'E', 'break_away': 'E', 'punch': 'E'}, "price": 0.5, "chance_of_abandon": 0.05},
+            {"name": "VAN DIJKE Mick", "team": "Red Bull - BORA - hansgrohe (WT)", 
+            "age": 25, "tiers": {'sprint': 'E', 'itt': 'E', 'mountain': 'E', 'break_away': 'E', 'punch': 'E'}, "price": 0.5, "chance_of_abandon": 0.05},
+            {"name": "MOSCON Gianni", "team": "Red Bull - BORA - hansgrohe (WT)", 
+            "age": 25, "tiers": {'sprint': 'E', 'itt': 'E', 'mountain': 'E', 'break_away': 'E', 'punch': 'E'}, "price": 0.5, "chance_of_abandon": 0.05},
+            {"name": "MEEUS Jordi", "team": "Red Bull - BORA - hansgrohe (WT)", 
+            "age": 25, "tiers": {'sprint': 'B', 'itt': 'E', 'mountain': 'E', 'break_away': 'E', 'punch': 'E'}, "price": 1.5, "chance_of_abandon": 0.05},
+            {"name": "BRAET Vito", "team": "Intermarché - Wanty (WT)", 
+            "age": 25, "tiers": {'sprint': 'E', 'itt': 'E', 'mountain': 'E', 'break_away': 'E', 'punch': 'E'}, "price": 0.5, "chance_of_abandon": 0.05},
+            {"name": "RUTSCH Jonas", "team": "Intermarché - Wanty (WT)", 
+            "age": 25, "tiers": {'sprint': 'E', 'itt': 'E', 'mountain': 'E', 'break_away': 'E', 'punch': 'E'}, "price": 0.5, "chance_of_abandon": 0.05},
+            {"name": "VAN SINTMAARTENSDIJK Roel", "team": "Intermarché - Wanty (WT)", 
+            "age": 25, "tiers": {'sprint': 'E', 'itt': 'E', 'mountain': 'E', 'break_away': 'E', 'punch': 'E'}, "price": 0.5, "chance_of_abandon": 0.05},
+            {"name": "GRADEK Kamil", "team": "Bahrain - Victorious (WT)", 
+            "age": 25, "tiers": {'sprint': 'E', 'itt': 'E', 'mountain': 'E', 'break_away': 'E', 'punch': 'E'}, "price": 0.5, "chance_of_abandon": 0.05},
+            {"name": "HAIG Jack", "team": "Bahrain - Victorious (WT)", 
+           "age": 25, "tiers": {'sprint': 'E', 'itt': 'E', 'mountain': 'D', 'break_away': 'D', 'punch': 'E'}, "price": 0.5, "chance_of_abandon": 0.05},
+            {"name": "STANNARD Robert", "team": "Bahrain - Victorious (WT)", 
+            "age": 25, "tiers": {'sprint': 'E', 'itt': 'E', 'mountain': 'E', 'break_away': 'E', 'punch': 'E'}, "price": 0.5, "chance_of_abandon": 0.05},
+            {"name": "WRIGHT Fred", "team": "Bahrain - Victorious (WT)", 
+            "age": 25, "tiers": {'sprint': 'E', 'itt': 'E', 'mountain': 'E', 'break_away': 'D', 'punch': 'E'}, "price": 0.5, "chance_of_abandon": 0.05},
+            {"name": "BOIVIN Guillaume", "team": "Israel - Premier Tech (PRT)", 
+            "age": 25, "tiers": {'sprint': 'E', 'itt': 'E', 'mountain': 'E', 'break_away': 'E', 'punch': 'E'}, "price": 0.5, "chance_of_abandon": 0.05},
+            {"name": "LOUVEL Matis", "team": "Israel - Premier Tech (PRT)", 
+            "age": 25, "tiers": {'sprint': 'E', 'itt': 'E', 'mountain': 'E', 'break_away': 'D', 'punch': 'E'}, "price": 0.5, "chance_of_abandon": 0.05},
+            {"name": "NEILANDS Krists", "team": "Israel - Premier Tech (PRT)", 
+            "age": 25, "tiers": {'sprint': 'E', 'itt': 'E', 'mountain': 'D', 'break_away': 'D', 'punch': 'E'}, "price": 0.5, "chance_of_abandon": 0.05},
+            {"name": "SWEENY Harry", "team": "EF Education - EasyPost (WT)", "age": 25, "tiers": {"sprint": "E", "itt": "E", "mountain": "E", "break_away": "D", "punch": "E"}, "price": 0.5, "chance_of_abandon": 0.05},
+            {"name": "POWLESS Neilson", "team": "EF Education - EasyPost (WT)", "age": 25, "tiers": {"sprint": "E", "itt": "D", "mountain": "E", "break_away": "B", "punch": "D"}, "price": 0.75, "chance_of_abandon": 0.05},
+            {"name": "HEALY Ben", "team": "EF Education - EasyPost (WT)", "age": 24, "tiers": {"sprint": "E", "itt": "C", "mountain": "D", "break_away": "B", "punch": "D"}, "price": 0.5, "chance_of_abandon": 0.05},
+            {"name": "POGA\u010cAR Tadej", "team": "UAE Team Emirates - XRG (WT)", "age": 25, "tiers": {"sprint": "E", "itt": "A", "mountain": "S", "break_away": "E", "punch": "A"}, "price": 7.5, "chance_of_abandon": 0.05},
+            {"name": "ALMEIDA Jo\u00e3o", "team": "UAE Team Emirates - XRG (WT)", "age": 25, "tiers": {"sprint": "E", "itt": "B", "mountain": "B", "break_away": "E", "punch": "B"}, "price": 4.5, "chance_of_abandon": 0.05},
+            {"name": "YATES Adam", "team": "UAE Team Emirates - XRG (WT)", "age": 25, "tiers": {"sprint": "E", "itt": "E", "mountain": "C", "break_away": "E", "punch": "E"}, "price": 2.5, "chance_of_abandon": 0.05},
+            {"name": "SIVAKOV Pavel", "team": "UAE Team Emirates - XRG (WT)", "age": 25, "tiers": {"sprint": "E", "itt": "E", "mountain": "D", "break_away": "E", "punch": "E"}, "price": 2, "chance_of_abandon": 0.05},
+            {"name": "SOLER Marc", "team": "UAE Team Emirates - XRG (WT)", "age": 25, "tiers": {"sprint": "E", "itt": "E", "mountain": "E", "break_away": "D", "punch": "D"}, "price": 2, "chance_of_abandon": 0.05},
+            {"name": "WELLENS Tim", "team": "UAE Team Emirates - XRG (WT)", "age": 25, "tiers": {"sprint": "E", "itt": "E", "mountain": "E", "break_away": "D", "punch": "E"}, "price": 1.5, "chance_of_abandon": 0.05},
+            {"name": "NARV\u00c1EZ Jhonatan", "team": "UAE Team Emirates - XRG (WT)", "age": 25, "tiers": {"sprint": "E", "itt": "E", "mountain": "E", "break_away": "D", "punch": "C"}, "price": 2, "chance_of_abandon": 0.05},
+            {"name": "POLITT Nils", "team": "UAE Team Emirates - XRG (WT)", "age": 25, "tiers": {"sprint": "E", "itt": "E", "mountain": "E", "break_away": "E", "punch": "E"}, "price": 1.5, "chance_of_abandon": 0.05},
+            {"name": "GALL Felix", "team": "Decathlon AG2R La Mondiale Team (WT)", "age": 25, "tiers": {"sprint": "E", "itt": "E", "mountain": "C", "break_away": "E", "punch": "E"}, "price": 1.5, "chance_of_abandon": 0.05},
+            {"name": "ROGLI\u010c Primo\u017e", "team": "Red Bull - BORA - hansgrohe (WT)", "age": 25, "tiers": {"sprint": "E", "itt": "A", "mountain": "B", "break_away": "E", "punch": "C"}, "price": 3.5, "chance_of_abandon": 0.05},
+            {"name": "VLASOV Aleksandr", "team": "Red Bull - BORA - hansgrohe (WT)", "age": 25, "tiers": {"sprint": "E", "itt": "E", "mountain": "D", "break_away": "D", "punch": "D"}, "price": 0.75, "chance_of_abandon": 0.05},
+            {"name": "VAN POPPEL Danny", "team": "Red Bull - BORA - hansgrohe (WT)", "age": 25, "tiers": {"sprint": "D", "itt": "E", "mountain": "E", "break_away": "E", "punch": "E"}, "price": 0.75, "chance_of_abandon": 0.05},
+            {"name": "LIPOWITZ Florian", "team": "Red Bull - BORA - hansgrohe (WT)", "age": 24, "tiers": {"sprint": "E", "itt": "B", "mountain": "B", "break_away": "E", "punch": "D"}, "price": 3, "chance_of_abandon": 0.05},
+            {"name": "EVENEPOEL Remco", "team": "Soudal Quick-Step (WT)", "age": 24, "tiers": {"sprint": "E", "itt": "S", "mountain": "B", "break_away": "E", "punch": "B"}, "price": 6, "chance_of_abandon": 0.05},
+            {"name": "MERLIER Tim", "team": "Soudal Quick-Step (WT)", "age": 25, "tiers": {"sprint": "S", "itt": "E", "mountain": "E", "break_away": "E", "punch": "E"}, "price": 3.5, "chance_of_abandon": 0.05},
+            {"name": "VAN LERBERGHE Bert", "team": "Soudal Quick-Step (WT)", "age": 25, "tiers": {"sprint": "E", "itt": "E", "mountain": "E", "break_away": "E", "punch": "E"}, "price": 0.5, "chance_of_abandon": 0.05},
+            {"name": "EENKHOORN Pascal", "team": "Soudal Quick-Step (WT)", "age": 25, "tiers": {"sprint": "E", "itt": "E", "mountain": "E", "break_away": "D", "punch": "E"}, "price": 0.5, "chance_of_abandon": 0.05},
+            {"name": "PARET-PEINTRE Valentin", "team": "Soudal Quick-Step (WT)", "age": 25, "tiers": {"sprint": "E", "itt": "E", "mountain": "D", "break_away": "D", "punch": "E"}, "price": 0.5, "chance_of_abandon": 0.05},
+            {"name": "VAN WILDER Ilan", "team": "Soudal Quick-Step (WT)", "age": 25, "tiers": {"sprint": "E", "itt": "C", "mountain": "D", "break_away": "D", "punch": "E"}, "price": 0.75, "chance_of_abandon": 0.05},
+            {"name": "SCHACHMANN Maximilian", "team": "Soudal Quick-Step (WT)", "age": 25, "tiers": {"sprint": "E", "itt": "D", "mountain": "E", "break_away": "D", "punch": "D"}, "price": 0.75, "chance_of_abandon": 0.05},
+            {"name": "CATTANEO Mattia", "team": "Soudal Quick-Step (WT)", "age": 25, "tiers": {"sprint": "E", "itt": "B", "mountain": "E", "break_away": "E", "punch": "E"}, "price": 0.75, "chance_of_abandon": 0.05},
+            {"name": "ARANBURU Alex", "team": "Cofidis (WT)", "age": 25, "tiers": {"sprint": "E", "itt": "E", "mountain": "E", "break_away": "C", "punch": "E"}, "price": 0.75, "chance_of_abandon": 0.05},
+            {"name": "IZAGIRRE Ion", "team": "Cofidis (WT)", "age": 25, "tiers": {"sprint": "E", "itt": "D", "mountain": "E", "break_away": "D", "punch": "E"}, "price": 0.5, "chance_of_abandon": 0.05},
+            {"name": "THOMAS Benjamin", "team": "Cofidis (WT)", "age": 25, "tiers": {"sprint": "E", "itt": "D", "mountain": "E", "break_away": "D", "punch": "E"}, "price": 0.5, "chance_of_abandon": 0.05},
+            {"name": "BUCHMANN Emanuel", "team": "Cofidis (WT)", "age": 25, "tiers": {"sprint": "E", "itt": "E", "mountain": "D", "break_away": "D", "punch": "E"}, "price": 0.5, "chance_of_abandon": 0.05},
+            {"name": "VAN DER POEL Mathieu", "team": "Alpecin - Deceuninck (WT)", "age": 25, "tiers": {"sprint": "D", "itt": "C", "mountain": "E", "break_away": "A", "punch": "A"}, "price": 2.5, "chance_of_abandon": 0.05},
+            {"name": "PHILIPSEN Jasper", "team": "Alpecin - Deceuninck (WT)", "age": 25, "tiers": {"sprint": "A", "itt": "E", "mountain": "E", "break_away": "E", "punch": "D"}, "price": 4, "chance_of_abandon": 0.05},
+            {"name": "GROVES Kaden", "team": "Alpecin - Deceuninck (WT)", "age": 25, "tiers": {"sprint": "D", "itt": "E", "mountain": "E", "break_away": "E", "punch": "E"}, "price": 2, "chance_of_abandon": 0.05},
+            {"name": "VAUQUELIN K\u00e9vin", "team": "Ark\u00e9a - B&B Hotels (WT)", "age": 24, "tiers": {"sprint": "E", "itt": "C", "mountain": "D", "break_away": "B", "punch": "B"}, "price": 0.75, "chance_of_abandon": 0.05},
+            {"name": "VINGEGAARD Jonas", "team": "Team Visma | Lease a Bike (WT)", "age": 25, "tiers": {"sprint": "E", "itt": "A", "mountain": "A", "break_away": "E", "punch": "B"}, "price": 6, "chance_of_abandon": 0.05},
+            {"name": "VAN AERT Wout", "team": "Team Visma | Lease a Bike (WT)", "age": 25, "tiers": {"sprint": "C", "itt": "A", "mountain": "E", "break_away": "A", "punch": "B"}, "price": 3.5, "chance_of_abandon": 0.05},
+            {"name": "YATES Simon", "team": "Team Visma | Lease a Bike (WT)", "age": 25, "tiers": {"sprint": "E", "itt": "D", "mountain": "C", "break_away": "E", "punch": "E"}, "price": 1.5, "chance_of_abandon": 0.05},
+            {"name": "JORGENSON Matteo", "team": "Team Visma | Lease a Bike (WT)", "age": 25, "tiers": {"sprint": "E", "itt": "B", "mountain": "C", "break_away": "E", "punch": "C"}, "price": 3, "chance_of_abandon": 0.05},
+            {"name": "AFFINI Edoardo", "team": "Team Visma | Lease a Bike (WT)", "age": 25, "tiers": {"sprint": "E", "itt": "B", "mountain": "E", "break_away": "E", "punch": "E"}, "price": 0.75, "chance_of_abandon": 0.05},
+            {"name": "BENOOT Tiesj", "team": "Team Visma | Lease a Bike (WT)", "age": 25, "tiers": {"sprint": "E", "itt": "E", "mountain": "E", "break_away": "D", "punch": "D"}, "price": 0.75, "chance_of_abandon": 0.05},
+            {"name": "KUSS Sepp", "team": "Team Visma | Lease a Bike (WT)", "age": 25, "tiers": {"sprint": "E", "itt": "E", "mountain": "C", "break_away": "E", "punch": "E"}, "price": 1, "chance_of_abandon": 0.05},
+            {"name": "CAMPENAERTS Victor", "team": "Team Visma | Lease a Bike (WT)", "age": 25, "tiers": {"sprint": "E", "itt": "C", "mountain": "E", "break_away": "E", "punch": "E"}, "price": 0.75, "chance_of_abandon": 0.05},
+            {"name": "RODR\u00cdGUEZ Carlos", "team": "INEOS Grenadiers (WT)", "age": 24, "tiers": {"sprint": "E", "itt": "D", "mountain": "C", "break_away": "E", "punch": "D"}, "price": 2.5, "chance_of_abandon": 0.05},
+            {"name": "GANNA Filippo", "team": "INEOS Grenadiers (WT)", "age": 25, "tiers": {"sprint": "E", "itt": "A", "mountain": "E", "break_away": "D", "punch": "D"}, "price": 1, "chance_of_abandon": 0.05},
+            {"name": "THOMAS Geraint", "team": "INEOS Grenadiers (WT)", "age": 25, "tiers": {"sprint": "E", "itt": "C", "mountain": "D", "break_away": "D", "punch": "E"}, "price": 1, "chance_of_abandon": 0.05},
+            {"name": "ARENSMAN Thymen", "team": "INEOS Grenadiers (WT)", "age": 25, "tiers": {"sprint": "E", "itt": "B", "mountain": "D", "break_away": "D", "punch": "E"}, "price": 1, "chance_of_abandon": 0.05},
+            {"name": "DE PLUS Laurens", "team": "INEOS Grenadiers (WT)", "age": 25, "tiers": {"sprint": "E", "itt": "C", "mountain": "D", "break_away": "D", "punch": "E"}, "price": 0.5, "chance_of_abandon": 0.05},
+            {"name": "FOSS Tobias", "team": "INEOS Grenadiers (WT)", "age": 25, "tiers": {"sprint": "E", "itt": "C", "mountain": "E", "break_away": "D", "punch": "D"}, "price": 0.5, "chance_of_abandon": 0.05},
+            {"name": "GIRMAY Biniam", "team": "Intermarch\u00e9 - Wanty (WT)", "age": 25, "tiers": {"sprint": "B", "itt": "E", "mountain": "E", "break_away": "C", "punch": "C"}, "price": 2.5, "chance_of_abandon": 0.05},
+            {"name": "PAGE Hugo", "team": "Intermarch\u00e9 - Wanty (WT)", "age": 25, "tiers": {"sprint": "E", "itt": "E", "mountain": "E", "break_away": "E", "punch": "E"}, "price": 0.5, "chance_of_abandon": 0.05},
+            {"name": "REX Laurenz", "team": "Intermarch\u00e9 - Wanty (WT)", "age": 25, "tiers": {"sprint": "E", "itt": "E", "mountain": "E", "break_away": "D", "punch": "E"}, "price": 0.5, "chance_of_abandon": 0.05},
+            {"name": "ZIMMERMANN Georg", "team": "Intermarch\u00e9 - Wanty (WT)", "age": 25, "tiers": {"sprint": "E", "itt": "E", "mountain": "D", "break_away": "D", "punch": "D"}, "price": 0.5, "chance_of_abandon": 0.05},
+            {"name": "BARR\u00c9 Louis", "team": "Intermarch\u00e9 - Wanty (WT)", "age": 25, "tiers": {"sprint": "E", "itt": "E", "mountain": "D", "break_away": "D", "punch": "E"}, "price": 0.5, "chance_of_abandon": 0.05},
+            {"name": "MILAN Jonathan", "team": "Lidl - Trek (WT)", "age": 25, "tiers": {"sprint": "A", "itt": "E", "mountain": "E", "break_away": "E", "punch": "E"}, "price": 4, "chance_of_abandon": 0.05},
+            {"name": "SKJELMOSE Mattias", "team": "Lidl - Trek (WT)", "age": 24, "tiers": {"sprint": "E", "itt": "C", "mountain": "C", "break_away": "D", "punch": "C"}, "price": 2.5, "chance_of_abandon": 0.05},
+            {"name": "STUYVEN Jasper", "team": "Lidl - Trek (WT)", "age": 25, "tiers": {"sprint": "E", "itt": "E", "mountain": "E", "break_away": "D", "punch": "E"}, "price": 0.5, "chance_of_abandon": 0.05},
+            {"name": "THEUNS Edward", "team": "Lidl - Trek (WT)", "age": 25, "tiers": {"sprint": "E", "itt": "E", "mountain": "E", "break_away": "D", "punch": "E"}, "price": 0.5, "chance_of_abandon": 0.05},
+            {"name": "CONSONNI Simone", "team": "Lidl - Trek (WT)", "age": 25, "tiers": {"sprint": "E", "itt": "E", "mountain": "E", "break_away": "E", "punch": "E"}, "price": 0.5, "chance_of_abandon": 0.05},
+            {"name": "NYS Thibau", "team": "Lidl - Trek (WT)", "age": 24, "tiers": {"sprint": "E", "itt": "E", "mountain": "E", "break_away": "B", "punch": "B"}, "price": 1, "chance_of_abandon": 0.05},
+            {"name": "MARTIN Guillaume", "team": "Groupama - FDJ (WT)", "age": 25, "tiers": {"sprint": "E", "itt": "E", "mountain": "D", "break_away": "C", "punch": "E"}, "price": 0.75, "chance_of_abandon": 0.05},
+            {"name": "MADOUAS Valentin", "team": "Groupama - FDJ (WT)", "age": 25, "tiers": {"sprint": "E", "itt": "E", "mountain": "D", "break_away": "C", "punch": "D"}, "price": 0.5, "chance_of_abandon": 0.05},
+            {"name": "GR\u00c9GOIRE Romain", "team": "Groupama - FDJ (WT)", "age": 24, "tiers": {"sprint": "E", "itt": "D", "mountain": "E", "break_away": "C", "punch": "B"}, "price": 0.75, "chance_of_abandon": 0.05},
+            {"name": "PACHER Quentin", "team": "Groupama - FDJ (WT)", "age": 25, "tiers": {"sprint": "E", "itt": "E", "mountain": "E", "break_away": "D", "punch": "D"}, "price": 0.5, "chance_of_abandon": 0.05},
+            {"name": "CASTRILLO Pablo", "team": "Movistar Team (WT)", "age": 24, "tiers": {"sprint": "E", "itt": "E", "mountain": "D", "break_away": "D", "punch": "E"}, "price": 0.75, "chance_of_abandon": 0.05},
+            {"name": "MAS Enric", "team": "Movistar Team (WT)", "age": 25, "tiers": {"sprint": "E", "itt": "E", "mountain": "C", "break_away": "E", "punch": "D"}, "price": 2, "chance_of_abandon": 0.05},
+            {"name": "OLIVEIRA Nelson", "team": "Movistar Team (WT)", "age": 25, "tiers": {"sprint": "E", "itt": "C", "mountain": "E", "break_away": "E", "punch": "E"}, "price": 0.5, "chance_of_abandon": 0.05},
+            {"name": "RUBIO Einer", "team": "Movistar Team (WT)", "age": 25, "tiers": {"sprint": "E", "itt": "E", "mountain": "D", "break_away": "D", "punch": "E"}, "price": 0.75, "chance_of_abandon": 0.05},
+            {"name": "ROMEO Iv\u00e1n", "team": "Movistar Team (WT)", "age": 24, "tiers": {"sprint": "E", "itt": "D", "mountain": "D", "break_away": "D", "punch": "E"}, "price": 0.75, "chance_of_abandon": 0.05},
+            {"name": "ONLEY Oscar", "team": "Team Picnic PostNL (WT)", "age": 24, "tiers": {"sprint": "E", "itt": "E", "mountain": "D", "break_away": "C", "punch": "D"}, "price": 0.75, "chance_of_abandon": 0.05},
+            {"name": "VAN DEN BROEK Frank", "team": "Team Picnic PostNL (WT)", "age": 25, "tiers": {"sprint": "E", "itt": "E", "mountain": "E", "break_away": "D", "punch": "D"}, "price": 0.5, "chance_of_abandon": 0.05},
+            {"name": "ANDRESEN Tobias Lund", "team": "Team Picnic PostNL (WT)", "age": 25, "tiers": {"sprint": "D", "itt": "E", "mountain": "E", "break_away": "E", "punch": "E"}, "price": 1, "chance_of_abandon": 0.05},
+            {"name": "O'CONNOR Ben", "team": "Team Jayco AlUla (WT)", "age": 25, "tiers": {"sprint": "E", "itt": "D", "mountain": "C", "break_away": "D", "punch": "D"}, "price": 1.5, "chance_of_abandon": 0.05},
+            {"name": "DUNBAR Eddie", "team": "Team Jayco AlUla (WT)", "age": 25, "tiers": {"sprint": "E", "itt": "E", "mountain": "D", "break_away": "D", "punch": "E"}, "price": 0.75, "chance_of_abandon": 0.05},
+            {"name": "SCHMID Mauro", "team": "Team Jayco AlUla (WT)", "age": 25, "tiers": {"sprint": "E", "itt": "E", "mountain": "E", "break_away": "C", "punch": "D"}, "price": 0.5, "chance_of_abandon": 0.05},
+            {"name": "GROENEWEGEN Dylan", "team": "Team Jayco AlUla (WT)", "age": 25, "tiers": {"sprint": "B", "itt": "E", "mountain": "E", "break_away": "E", "punch": "E"}, "price": 1.5, "chance_of_abandon": 0.05},
+            {"name": "MEZGEC Luka", "team": "Team Jayco AlUla (WT)", "age": 25, "tiers": {"sprint": "E", "itt": "E", "mountain": "E", "break_away": "E", "punch": "E"}, "price": 0.5, "chance_of_abandon": 0.05},
+            {"name": "REINDERS Elmar", "team": "Team Jayco AlUla (WT)", "age": 25, "tiers": {"sprint": "E", "itt": "E", "mountain": "E", "break_away": "E", "punch": "E"}, "price": 0.5, "chance_of_abandon": 0.05},
+            {"name": "MARTINEZ Lenny", "team": "Bahrain - Victorious (WT)", "age": 24, "tiers": {"sprint": "E", "itt": "E", "mountain": "C", "break_away": "D", "punch": "D"}, "price": 1.5, "chance_of_abandon": 0.05},
+            {"name": "BUITRAGO Santiago", "team": "Bahrain - Victorious (WT)", "age": 25, "tiers": {"sprint": "E", "itt": "E", "mountain": "C", "break_away": "D", "punch": "D"}, "price": 1.5, "chance_of_abandon": 0.05},
+            {"name": "MOHORI\u010c Matej", "team": "Bahrain - Victorious (WT)", "age": 25, "tiers": {"sprint": "E", "itt": "E", "mountain": "E", "break_away": "C", "punch": "D"}, "price": 0.5, "chance_of_abandon": 0.05},
+            {"name": "BAUHAUS Phil", "team": "Bahrain - Victorious (WT)", "age": 25, "tiers": {"sprint": "C", "itt": "E", "mountain": "E", "break_away": "E", "punch": "E"}, "price": 1, "chance_of_abandon": 0.05},
+            {"name": "VELASCO Simone", "team": "XDS Astana Team (WT)", "age": 25, "tiers": {"sprint": "E", "itt": "E", "mountain": "E", "break_away": "C", "punch": "D"}, "price": 0.5, "chance_of_abandon": 0.05},
+            {"name": "TEJADA Harold", "team": "XDS Astana Team (WT)", "age": 25, "tiers": {"sprint": "E", "itt": "D", "mountain": "D", "break_away": "D", "punch": "E"}, "price": 0.75, "chance_of_abandon": 0.05},
+            {"name": "CHAMPOUSSIN Cl\u00e9ment", "team": "XDS Astana Team (WT)", "age": 25, "tiers": {"sprint": "E", "itt": "E", "mountain": "D", "break_away": "C", "punch": "D"}, "price": 0.5, "chance_of_abandon": 0.05},
+            {"name": "HIGUITA Sergio", "team": "XDS Astana Team (WT)", "age": 25, "tiers": {"sprint": "E", "itt": "E", "mountain": "D", "break_away": "D", "punch": "E"}, "price": 0.5, "chance_of_abandon": 0.05},
+            {"name": "DE LIE Arnaud", "team": "Lotto (PRT)", "age": 25, "tiers": {"sprint": "D", "itt": "E", "mountain": "E", "break_away": "E", "punch": "E"}, "price": 1.5, "chance_of_abandon": 0.05},
+            {"name": "VAN EETVELT Lennert", "team": "Lotto (PRT)", "age": 24, "tiers": {"sprint": "E", "itt": "E", "mountain": "C", "break_away": "D", "punch": "D"}, "price": 1, "chance_of_abandon": 0.05},
+            {"name": "DE BUYST Jasper", "team": "Lotto (PRT)", "age": 25, "tiers": {"sprint": "E", "itt": "E", "mountain": "E", "break_away": "E", "punch": "E"}, "price": 0.5, "chance_of_abandon": 0.05},
+            {"name": "BERCKMOES Jenno", "team": "Lotto (PRT)", "age": 24, "tiers": {"sprint": "E", "itt": "E", "mountain": "E", "break_away": "C", "punch": "D"}, "price": 0.5, "chance_of_abandon": 0.05},
+            {"name": "DRIZNERS Jarrad", "team": "Lotto (PRT)", "age": 25, "tiers": {"sprint": "E", "itt": "E", "mountain": "E", "break_away": "E", "punch": "E"}, "price": 0.5, "chance_of_abandon": 0.05},
+            {"name": "SEP\u00daLVEDA Eduardo", "team": "Lotto (PRT)", "age": 25, "tiers": {"sprint": "E", "itt": "E", "mountain": "D", "break_away": "E", "punch": "E"}, "price": 0.5, "chance_of_abandon": 0.05},
+            {"name": "VAN MOER Brent", "team": "Lotto (PRT)", "age": 25, "tiers": {"sprint": "E", "itt": "E", "mountain": "E", "break_away": "D", "punch": "E"}, "price": 0.5, "chance_of_abandon": 0.05},
+            {"name": "ACKERMANN Pascal", "team": "Israel - Premier Tech (PRT)", "age": 25, "tiers": {"sprint": "C", "itt": "E", "mountain": "E", "break_away": "E", "punch": "E"}, "price": 1.5, "chance_of_abandon": 0.05},
+            {"name": "BLACKMORE Joseph", "team": "Israel - Premier Tech (PRT)", "age": 24, "tiers": {"sprint": "E", "itt": "E", "mountain": "E", "break_away": "D", "punch": "D"}, "price": 0.5, "chance_of_abandon": 0.05},
+            {"name": "WOODS Michael", "team": "Israel - Premier Tech (PRT)", "age": 25, "tiers": {"sprint": "E", "itt": "E", "mountain": "D", "break_away": "D", "punch": "D"}, "price": 0.5, "chance_of_abandon": 0.05},
+            {"name": "LUTSENKO Alexey", "team": "Israel - Premier Tech (PRT)", "age": 25, "tiers": {"sprint": "E", "itt": "D", "mountain": "D", "break_away": "D", "punch": "D"}, "price": 0.5, "chance_of_abandon": 0.05},
+            {"name": "STEWART Jake", "team": "Israel - Premier Tech (PRT)", "age": 25, "tiers": {"sprint": "C", "itt": "E", "mountain": "E", "break_away": "E", "punch": "E"}, "price": 1, "chance_of_abandon": 0.05},
+            {"name": "BURGAUDEAU Mathieu", "team": "Team TotalEnergies (PRT)", "age": 25, "tiers": {"sprint": "E", "itt": "E", "mountain": "E", "break_away": "C", "punch": "E"}, "price": 0.5, "chance_of_abandon": 0.05},
+            {"name": "ALAPHILIPPE Julian", "team": "Tudor Pro Cycling Team (PRT)", "age": 25, "tiers": {"sprint": "E", "itt": "E", "mountain": "E", "break_away": "C", "punch": "C"}, "price": 0.75, "chance_of_abandon": 0.05},
+            {"name": "CORT Magnus", "team": "Uno-X Mobility (PRT)", "age": 25, "tiers": {"sprint": "E", "itt": "E", "mountain": "E", "break_away": "C", "punch": "D"}, "price": 0.5, "chance_of_abandon": 0.05},
+            {"name": "W\u00c6RENSKJOLD S\u00f8ren", "team": "Uno-X Mobility (PRT)", "age": 25, "tiers": {"sprint": "C", "itt": "E", "mountain": "E", "break_away": "E", "punch": "E"}, "price": 0.75, "chance_of_abandon": 0.05},
+            {"name": "LEKNESSUND Andreas", "team": "Uno-X Mobility (PRT)", "age": 25, "tiers": {"sprint": "E", "itt": "D", "mountain": "E", "break_away": "E", "punch": "E"}, "price": 0.5, "chance_of_abandon": 0.05},
+            {"name": "JOHANNESSEN Tobias Halland", "team": "Uno-X Mobility (PRT)", "age": 25, "tiers": {"sprint": "E", "itt": "E", "mountain": "D", "break_away": "C", "punch": "E"}, "price": 0.5, "chance_of_abandon": 0.05},
+            {"name": "JOHANNESSEN Anders Halland", "team": "Uno-X Mobility (PRT)", "age": 25, "tiers": {"sprint": "E", "itt": "E", "mountain": "E", "break_away": "D", "punch": "E"}, "price": 0.5, "chance_of_abandon": 0.05},
+            {"name": "ABRAHAMSEN Jonas", "team": "Uno-X Mobility (PRT)", "age": 25, "tiers": {"sprint": "E", "itt": "E", "mountain": "E", "break_away": "C", "punch": "E"}, "price": 0.5, "chance_of_abandon": 0.05},
+            {"name": "HOELGAARD Markus", "team": "Uno-X Mobility (PRT)", "age": 25, "tiers": {"sprint": "E", "itt": "E", "mountain": "E", "break_away": "E", "punch": "E"}, "price": 0.5, "chance_of_abandon": 0.05},
+            {"name": "FREDHEIM Stian", "team": "Uno-X Mobility (PRT)", "age": 25, "tiers": {"sprint": "D", "itt": "E", "mountain": "E", "break_away": "E", "punch": "E"}, "price": 1, "chance_of_abandon": 0.05},
+            {"name": "ARMIRAIL Bruno", "team": "Decathlon AG2R La Mondiale Team (WT)", "age": 25, "tiers": {'sprint': 'E', 'itt': 'E', 'mountain': 'E', 'break_away': 'E', 'punch': 'E'}, "price": 0.5, "chance_of_abandon": 0.0},
+            {"name": "BISSEGGER Stefan", "team": "Decathlon AG2R La Mondiale Team (WT)", "age": 25, "tiers": {'sprint': 'E', 'itt': 'E', 'mountain': 'E', 'break_away': 'E', 'punch': 'E'}, "price": 0.5, "chance_of_abandon": 0.0},
+            {"name": "BERTHET Clément", "team": "Decathlon AG2R La Mondiale Team (WT)", "age": 25, "tiers": {'sprint': 'E', 'itt': 'E', 'mountain': 'E', 'break_away': 'E', 'punch': 'E'}, "price": 0.5, "chance_of_abandon": 0.0},
+            {"name": "NAESEN Oliver", "team": "Decathlon AG2R La Mondiale Team (WT)", "age": 25, "tiers": {'sprint': 'E', 'itt': 'E', 'mountain': 'E', 'break_away': 'E', 'punch': 'E'}, "price": 0.5, "chance_of_abandon": 0.0},
+            {"name": "PARET-PEINTRE Aurélien", "team": "Decathlon AG2R La Mondiale Team (WT)", "age": 25, "tiers": {'sprint': 'E', 'itt': 'E', 'mountain': 'E', 'break_away': 'E', 'punch': 'E'}, "price": 0.5, "chance_of_abandon": 0.0},
+            {"name": "SCOTSON Callum", "team": "Decathlon AG2R La Mondiale Team (WT)", "age": 25, "tiers": {'sprint': 'E', 'itt': 'E', 'mountain': 'E', 'break_away': 'E', 'punch': 'E'}, "price": 0.5, "chance_of_abandon": 0.0},
+            {"name": "TRONCHON Bastien", "team": "Decathlon AG2R La Mondiale Team (WT)", "age": 25, "tiers": {'sprint': 'E', 'itt': 'E', 'mountain': 'E', 'break_away': 'E', 'punch': 'E'}, "price": 0.5, "chance_of_abandon": 0.0},
+            {"name": "COQUARD Bryan", "team": "Cofidis (WT)", "age": 25, "tiers": {'sprint': 'C', 'itt': 'E', 'mountain': 'E', 'break_away': 'E', 'punch': 'E'}, "price": 1, "chance_of_abandon": 0.05},
+            {"name": "RENARD Alexis", "team": "Cofidis (WT)", "age": 25, "tiers": {'sprint': 'D', 'itt': 'E', 'mountain': 'E', 'break_away': 'E', 'punch': 'E'}, "price": 0.5, "chance_of_abandon": 0.05},
+            {"name": "TOUZÉ Damien", "team": "Cofidis (WT)", "age": 25, "tiers": {'sprint': 'E', 'itt': 'E', 'mountain': 'E', 'break_away': 'E', 'punch': 'E'}, "price": 0.5, "chance_of_abandon": 0.05},
+            {"name": "TEUNS Dylan", "team": "Cofidis (WT)", "age": 25, "tiers": {'sprint': 'E', 'itt': 'E', 'mountain': 'E', 'break_away': 'D', 'punch': 'D'}, "price": 0.5, "chance_of_abandon": 0.05},
+            {"name": "GARCÍA PIERNA Raúl", "team": "Arkéa - B&B Hotels (WT)", "age": 25, "tiers": {'sprint': 'E', 'itt': 'E', 'mountain': 'E', 'break_away': 'E', 'punch': 'E'}, "price": 0.5, "chance_of_abandon": 0.05},
+            {"name": "DÉMARE Arnaud", "team": "Arkéa - B&B Hotels (WT)", "age": 25, "tiers": {'sprint': 'C', 'itt': 'E', 'mountain': 'E', 'break_away': 'E', 'punch': 'E'}, "price": 1, "chance_of_abandon": 0.05},
+            {"name": "CAPIOT Amaury", "team": "Arkéa - B&B Hotels (WT)", "age": 25, "tiers": {'sprint': 'E', 'itt': 'E', 'mountain': 'E', 'break_away': 'E', 'punch': 'E'}, "price": 0.5, "chance_of_abandon": 0.05},
+            {"name": "RODRÍGUEZ Cristián", "team": "Arkéa - B&B Hotels (WT)", "age": 25, "tiers": {'sprint': 'E', 'itt': 'E', 'mountain': 'D', 'break_away': 'D', 'punch': 'E'}, "price": 0.5, "chance_of_abandon": 0.05},
+            {"name": "COSTIOU Ewen", "team": "Arkéa - B&B Hotels (WT)", "age": 25, "tiers": {'sprint': 'E', 'itt': 'E', 'mountain': 'E', 'break_away': 'D', 'punch': 'D'}, "price": 0.5, "chance_of_abandon": 0.05},
+            {"name": "LE BERRE Mathis", "team": "Arkéa - B&B Hotels (WT)", "age": 25, "tiers": {'sprint': 'E', 'itt': 'E', 'mountain': 'E', 'break_away': 'D', 'punch': 'E'}, "price": 0.5, "chance_of_abandon": 0.05},
+            {"name": "VENTURINI Clément", "team": "Arkéa - B&B Hotels (WT)", "age": 25, "tiers": {'sprint': 'E', 'itt': 'E', 'mountain': 'E', 'break_away': 'E', 'punch': 'D'}, "price": 0.5, "chance_of_abandon": 0.05},
+            {"name": "SKUJIŅŠ Toms", "team": "Lidl - Trek (WT)", "age": 25, "tiers": {'sprint': 'E', 'itt': 'E', 'mountain': 'E', 'break_away': 'D', 'punch': 'E'}, "price": 0.5, "chance_of_abandon": 0.05},
+            {"name": "SIMMONS Quinn", "team": "Lidl - Trek (WT)", "age": 25, "tiers": {'sprint': 'E', 'itt': 'E', 'mountain': 'E', 'break_away': 'D', 'punch': 'E'}, "price": 0.5, "chance_of_abandon": 0.05},
+            {"name": "ASKEY Lewis", "team": "Groupama - FDJ (WT)", "age": 25, "tiers": {'sprint': 'D', 'itt': 'E', 'mountain': 'E', 'break_away': 'E', 'punch': 'E'}, "price": 0.5, "chance_of_abandon": 0.05},
+            {"name": "BARTHE Cyril", "team": "Groupama - FDJ (WT)", "age": 25, "tiers": {'sprint': 'E', 'itt': 'E', 'mountain': 'E', 'break_away': 'E', 'punch': 'E'}, "price": 0.5, "chance_of_abandon": 0.05},
+            {"name": "PENHOËT Paul", "team": "Groupama - FDJ (WT)", "age": 25, "tiers": {'sprint': 'D', 'itt': 'E', 'mountain': 'E', 'break_away': 'E', 'punch': 'E'}, "price": 1, "chance_of_abandon": 0.05},
+            {"name": "RUSSO Clément", "team": "Groupama - FDJ (WT)", "age": 25, "tiers": {'sprint': 'E', 'itt': 'E', 'mountain': 'E', 'break_away': 'E', 'punch': 'E'}, "price": 0.5, "chance_of_abandon": 0.05},
+            {"name": "MÜHLBERGER Gregor", "team": "Movistar Team (WT)", "age": 25, "tiers": {'sprint': 'E', 'itt': 'E', 'mountain': 'E', 'break_away': 'E', 'punch': 'E'}, "price": 0.5, "chance_of_abandon": 0.05},
+            {"name": "BARTA Will", "team": "Movistar Team (WT)", "age": 25, "tiers": {'sprint': 'E', 'itt': 'E', 'mountain': 'E', 'break_away': 'E', 'punch': 'E'}, "price": 0.5, "chance_of_abandon": 0.05},
+            {"name": "GARCÍA CORTINA Iván", "team": "Movistar Team (WT)", "age": 25, "tiers": {'sprint': 'E', 'itt': 'E', 'mountain': 'E', 'break_away': 'D', 'punch': 'E'}, "price": 0.75, "chance_of_abandon": 0.05},
+            {"name": "NABERMAN Tim", "team": "Team Picnic PostNL (WT)", "age": 25, "tiers": {'sprint': 'E', 'itt': 'E', 'mountain': 'E', 'break_away': 'E', 'punch': 'E'}, "price": 0.5, "chance_of_abandon": 0.05},
+            {"name": "BARGUIL Warren", "team": "Team Picnic PostNL (WT)", "age": 25, "tiers": {'sprint': 'E', 'itt': 'E', 'mountain': 'D', 'break_away': 'D', 'punch': 'E'}, "price": 0.5, "chance_of_abandon": 0.05},
+            {"name": "FLYNN Sean", "team": "Team Picnic PostNL (WT)", "age": 25, "tiers": {'sprint': 'E', 'itt': 'E', 'mountain': 'E', 'break_away': 'E', 'punch': 'E'}, "price": 0.5, "chance_of_abandon": 0.05},
+            {"name": "BITTNER Pavel", "team": "Team Picnic PostNL (WT)", "age": 25, "tiers": {'sprint': 'D', 'itt': 'E', 'mountain': 'E', 'break_away': 'E', 'punch': 'E'}, "price": 0.75, "chance_of_abandon": 0.05},
+            {"name": "MÄRKL Niklas", "team": "Team Picnic PostNL (WT)", "age": 25, "tiers": {'sprint': 'E', 'itt': 'E', 'mountain': 'E', 'break_away': 'E', 'punch': 'E'}, "price": 0.5, "chance_of_abandon": 0.05},
+            {"name": "PLAPP Luke", "team": "Team Jayco AlUla (WT)", "age": 25, "tiers": {'sprint': 'E', 'itt': 'C', 'mountain': 'E', 'break_away': 'D', 'punch': 'D'}, "price": 0.5, "chance_of_abandon": 0.05},
+            {"name": "DURBRIDGE Luke", "team": "Team Jayco AlUla (WT)", "age": 25, "tiers": {'sprint': 'E', 'itt': 'D', 'mountain': 'E', 'break_away': 'E', 'punch': 'E'}, "price": 0.5, "chance_of_abandon": 0.05},
+            {"name": "TEUNISSEN Mike", "team": "XDS Astana Team (WT)", "age": 25, "tiers": {'sprint': 'E', 'itt': 'E', 'mountain': 'E', 'break_away': 'E', 'punch': 'E'}, "price": 0.75, "chance_of_abandon": 0.05},
+            {"name": "FEDOROV Yevgeniy", "team": "XDS Astana Team (WT)", "age": 25, "tiers": {'sprint': 'E', 'itt': 'E', 'mountain': 'E', 'break_away': 'D', 'punch': 'E'}, "price": 0.75, "chance_of_abandon": 0.05},
+            {"name": "BALLERINI Davide", "team": "XDS Astana Team (WT)", "age": 25, "tiers": {'sprint': 'D', 'itt': 'E', 'mountain': 'E', 'break_away': 'E', 'punch': 'E'}, "price": 1, "chance_of_abandon": 0.05},
+            {"name": "BOL Cees", "team": "XDS Astana Team (WT)", "age": 25, "tiers": {'sprint': 'D', 'itt': 'E', 'mountain': 'E', 'break_away': 'E', 'punch': 'E'}, "price": 1, "chance_of_abandon": 0.05},
+            {"name": "JEANNIÈRE Emilien", "team": "Team TotalEnergies (PRT)", "age": 25, "tiers": {'sprint': 'C', 'itt': 'E', 'mountain': 'E', 'break_away': 'E', 'punch': 'E'}, "price": 1, "chance_of_abandon": 0.05},
+            {"name": "TURGIS Anthony", "team": "Team TotalEnergies (PRT)", "age": 25, "tiers": {'sprint': 'E', 'itt': 'E', 'mountain': 'E', 'break_away': 'D', 'punch': 'D'}, "price": 0.5, "chance_of_abandon": 0.05},
+            {"name": "JEGAT Jordan", "team": "Team TotalEnergies (PRT)", "age": 25, "tiers": {'sprint': 'E', 'itt': 'E', 'mountain': 'D', 'break_away': 'D', 'punch': 'E'}, "price": 0.5, "chance_of_abandon": 0.05},
+            {"name": "DELETTRE Alexandre", "team": "Team TotalEnergies (PRT)", "age": 25, "tiers": {'sprint': 'E', 'itt': 'E', 'mountain': 'E', 'break_away': 'E', 'punch': 'E'}, "price": 0.5, "chance_of_abandon": 0.05},
+            {"name": "CRAS Steff", "team": "Team TotalEnergies (PRT)", "age": 25, "tiers": {'sprint': 'E', 'itt': 'E', 'mountain': 'D', 'break_away': 'D', 'punch': 'E'}, "price": 0.5, "chance_of_abandon": 0.05},
+            {"name": "VERCHER Mattéo", "team": "Team TotalEnergies (PRT)", "age": 25, "tiers": {'sprint': 'E', 'itt': 'E', 'mountain': 'E', 'break_away': 'E', 'punch': 'E'}, "price": 0.5, "chance_of_abandon": 0.05},
+            {"name": "GACHIGNARD Thomas", "team": "Team TotalEnergies (PRT)", "age": 25, "tiers": {'sprint': 'E', 'itt': 'E', 'mountain': 'E', 'break_away': 'E', 'punch': 'E'}, "price": 0.5, "chance_of_abandon": 0.05},
+            {"name": "DAINESE Alberto", "team": "Tudor Pro Cycling Team (PRT)", "age": 25, "tiers": {'sprint': 'C', 'itt': 'E', 'mountain': 'E', 'break_away': 'E', 'punch': 'E'}, "price": 1, "chance_of_abandon": 0.05},
+            {"name": "HALLER Marco", "team": "Tudor Pro Cycling Team (PRT)", "age": 25, "tiers": {'sprint': 'E', 'itt': 'E', 'mountain': 'E', 'break_away': 'E', 'punch': 'E'}, "price": 0.5, "chance_of_abandon": 0.05},
+            {"name": "HIRSCHI Marc", "team": "Tudor Pro Cycling Team (PRT)", "age": 25, "tiers": {'sprint': 'E', 'itt': 'E', 'mountain': 'E', 'break_away': 'C', 'punch': 'C'}, "price": 0.5, "chance_of_abandon": 0.05},
+            {"name": "LIENHARD Fabian", "team": "Tudor Pro Cycling Team (PRT)", "age": 25, "tiers": {'sprint': 'E', 'itt': 'E', 'mountain': 'E', 'break_away': 'E', 'punch': 'E'}, "price": 0.5, "chance_of_abandon": 0.05},
+            {"name": "MAYRHOFER Marius", "team": "Tudor Pro Cycling Team (PRT)", "age": 25, "tiers": {'sprint': 'E', 'itt': 'E', 'mountain': 'E', 'break_away': 'E', 'punch': 'E'}, "price": 0.5, "chance_of_abandon": 0.05},
+            {"name": "STORER Michael", "team": "Tudor Pro Cycling Team (PRT)", "age": 25, "tiers": {'sprint': 'E', 'itt': 'E', 'mountain': 'C', 'break_away': 'D', 'punch': 'E'}, "price": 0.75, "chance_of_abandon": 0.05},
+            {"name": "TRENTIN Matteo", "team": "Tudor Pro Cycling Team (PRT)", "age": 25, "tiers": {'sprint': 'E', 'itt': 'E', 'mountain': 'E', 'break_away': 'D', 'punch': 'E'}, "price": 0.5, "chance_of_abandon": 0.05},
+            {
+                "name": "ASGREEN Kasper",
+                "team": "EF Education - EasyPost (WT)",
+                "age": 25,
+                "tiers": {
+                "sprint": "E",
+                "itt": "C",
+                "mountain": "E",
+                "break_away": "E",
+                "punch": "E"
+                },
+                "price": 0.5,
+                "chance_of_abandon": 0.05
+            },
+            {
+                "name": "VAN DEN BERG Marijn",
+                "team": "EF Education - EasyPost (WT)",
+                "age": 25,
+                "tiers": {
+                "sprint": "C",
+                "itt": "E",
+                "mountain": "E",
+                "break_away": "E",
+                "punch": "E"
+                },
+                "price": 0.75,
+                "chance_of_abandon": 0.05
+            },
+            {
+                "name": "BAUDIN Alex",
+                "team": "EF Education - EasyPost (WT)",
+                "age": 25,
+                "tiers": {
+                "sprint": "E",
+                "itt": "E",
+                "mountain": "E",
+                "break_away": "D",
+                "punch": "E"
+                },
+                "price": 0.5,
+                "chance_of_abandon": 0.05
+            },
+            {
+                "name": "VALGREN Michael",
+                "team": "EF Education - EasyPost (WT)",
+                "age": 25,
+                "tiers": {
+                "sprint": "E",
+                "itt": "E",
+                "mountain": "E",
+                "break_away": "D",
+                "punch": "E"
+                },
+                "price": 0.5,
+                "chance_of_abandon": 0.05
+            },
+            {
+                "name": "ALBANESE Vincenzo",
+                "team": "EF Education - EasyPost (WT)",
+                "age": 25,
+                "tiers": {
+                "sprint": "E",
+                "itt": "E",
+                "mountain": "E",
+                "break_away": "D",
+                "punch": "D"
+                },
+                "price": 0.5,
+                "chance_of_abandon": 0.05
+            },
+            {
+                "name": "RICKAERT Jonas",
+                "team": "Alpecin - Deceuninck (WT)",
+                "age": 25,
+                "tiers": {
+                "sprint": "E",
+                "itt": "E",
+                "mountain": "E",
+                "break_away": "E",
+                "punch": "E"
+                },
+                "price": 0.5,
+                "chance_of_abandon": 0.05
+            },
+            {
+                "name": "VERSTRYNGE Emiel",
+                "team": "Alpecin - Deceuninck (WT)",
+                "age": 25,
+                "tiers": {
+                "sprint": "E",
+                "itt": "E",
+                "mountain": "D",
+                "break_away": "D",
+                "punch": "E"
+                },
+                "price": 0.5,
+                "chance_of_abandon": 0.05
+            },
+            {
+                "name": "MEURISSE Xandro",
+                "team": "Alpecin - Deceuninck (WT)",
+                "age": 25,
+                "tiers": {
+                "sprint": "E",
+                "itt": "E",
+                "mountain": "D",
+                "break_away": "D",
+                "punch": "E"
+                },
+                "price": 0.5,
+                "chance_of_abandon": 0.05
+            },
+            {
+                "name": "DILLIER Silvan",
+                "team": "Alpecin - Deceuninck (WT)",
+                "age": 25,
+                "tiers": {
+                "sprint": "E",
+                "itt": "E",
+                "mountain": "E",
+                "break_away": "E",
+                "punch": "E"
+                },
+                "price": 0.5,
+                "chance_of_abandon": 0.05
+            },
+            {
+                "name": "VERMEERSCH Gianni",
+                "team": "Alpecin - Deceuninck (WT)",
+                "age": 25,
+                "tiers": {
+                "sprint": "E",
+                "itt": "E",
+                "mountain": "E",
+                "break_away": "E",
+                "punch": "E"
+                },
+                "price": 0.5,
+                "chance_of_abandon": 0.05
+            },
+            {
+                "name": "LAURANCE Axel",
+                "team": "INEOS Grenadiers (WT)",
+                "age": 25,
+                "tiers": {
+                "sprint": "E",
+                "itt": "E",
+                "mountain": "E",
+                "break_away": "D",
+                "punch": "D"
+                },
+                "price": 0.5,
+                "chance_of_abandon": 0.05
+            },
+            {
+                "name": "SWIFT Connor",
+                "team": "INEOS Grenadiers (WT)",
+                "age": 25,
+                "tiers": {
+                "sprint": "E",
+                "itt": "E",
+                "mountain": "E",
+                "break_away": "E",
+                "punch": "E"
+                },
+                "price": 0.5,
+                "chance_of_abandon": 0.05
+            },
+            {
+                "name": "SWIFT Ben",
+                "team": "INEOS Grenadiers (WT)",
+                "age": 25,
+                "tiers": {
+                "sprint": "E",
+                "itt": "E",
+                "mountain": "E",
+                "break_away": "E",
+                "punch": "E"
+                },
+                "price": 0.5,
+                "chance_of_abandon": 0.05
+            },
+            {
+                "name": "GRIGNARD S\u00e9bastien",
+                "team": "Lotto (PRT)",
+                "age": 25,
+                "tiers": {
+                "sprint": "E",
+                "itt": "E",
+                "mountain": "E",
+                "break_away": "E",
+                "punch": "E"
+                },
+                "price": 0.5,
+                "chance_of_abandon": 0.05
+            }
+            {
+                "name": "ASGREEN Kasper",
+                "team": "EF Education - EasyPost (WT)",
+                "age": 25,
+                "tiers": {
+                "sprint": "E",
+                "itt": "C",
+                "mountain": "E",
+                "break_away": "E",
+                "punch": "E"
+                },
+                "price": 0.5,
+                "chance_of_abandon": 0.05
+            },
+            {
+                "name": "VAN DEN BERG Marijn",
+                "team": "EF Education - EasyPost (WT)",
+                "age": 25,
+                "tiers": {
+                "sprint": "D",
+                "itt": "E",
+                "mountain": "E",
+                "break_away": "E",
+                "punch": "D"
+                },
+                "price": 0.75,
+                "chance_of_abandon": 0.05
+            },
+            {
+                "name": "BAUDIN Alex",
+                "team": "EF Education - EasyPost (WT)",
+                "age": 25,
+                "tiers": {
+                "sprint": "E",
+                "itt": "E",
+                "mountain": "E",
+                "break_away": "E",
+                "punch": "E"
+                },
+                "price": 0.5,
+                "chance_of_abandon": 0.05
+            },
+            {
+                "name": "VALGREN Michael",
+                "team": "EF Education - EasyPost (WT)",
+                "age": 25,
+                "tiers": {
+                "sprint": "E",
+                "itt": "E",
+                "mountain": "E",
+                "break_away": "E",
+                "punch": "E"
+                },
+                "price": 0.5,
+                "chance_of_abandon": 0.05
+            },
+            {
+                "name": "ALBANESE Vincenzo",
+                "team": "EF Education - EasyPost (WT)",
+                "age": 25,
+                "tiers": {
+                "sprint": "E",
+                "itt": "E",
+                "mountain": "E",
+                "break_away": "D",
+                "punch": "D"
+                },
+                "price": 0.75,
+                "chance_of_abandon": 0.05
+            },
+            {
+                "name": "RICKAERT Jonas",
+                "team": "Alpecin - Deceuninck (WT)",
+                "age": 25,
+                "tiers": {
+                "sprint": "E",
+                "itt": "E",
+                "mountain": "E",
+                "break_away": "E",
+                "punch": "E"
+                },
+                "price": 0.5,
+                "chance_of_abandon": 0.05
+            },
+            {
+                "name": "VERSTRYNGE Emiel",
+                "team": "Alpecin - Deceuninck (WT)",
+                "age": 25,
+                "tiers": {
+                "sprint": "E",
+                "itt": "E",
+                "mountain": "D",
+                "break_away": "D",
+                "punch": "E"
+                },
+                "price": 0.5,
+                "chance_of_abandon": 0.05
+            },
+            {
+                "name": "MEURISSE Xandro",
+                "team": "Alpecin - Deceuninck (WT)",
+                "age": 25,
+                "tiers": {
+                "sprint": "E",
+                "itt": "E",
+                "mountain": "E",
+                "break_away": "E",
+                "punch": "E"
+                },
+                "price": 0.5,
+                "chance_of_abandon": 0.05
+            },
+            {
+                "name": "DILLIER Silvan",
+                "team": "Alpecin - Deceuninck (WT)",
+                "age": 25,
+                "tiers": {
+                "sprint": "E",
+                "itt": "E",
+                "mountain": "E",
+                "break_away": "E",
+                "punch": "E"
+                },
+                "price": 0.5,
+                "chance_of_abandon": 0.05
+            },
+            {
+                "name": "VERMEERSCH Gianni",
+                "team": "Alpecin - Deceuninck (WT)",
+                "age": 25,
+                "tiers": {
+                "sprint": "E",
+                "itt": "E",
+                "mountain": "E",
+                "break_away": "D",
+                "punch": "E"
+                },
+                "price": 0.5,
+                "chance_of_abandon": 0.05
+            },
+            {
+                "name": "GRIGNARD S\u00e9bastien",
+                "team": "Lotto (PRT)",
+                "age": 25,
+                "tiers": {
+                "sprint": "E",
+                "itt": "E",
+                "mountain": "E",
+                "break_away": "E",
+                "punch": "E"
+                },
+                "price": 0.5,
+                "chance_of_abandon": 0.05
+            }
+        ]
+
+        # Create Rider objects with their parameters
+        self.riders = []
+        for rider_info in rider_data:
+            # Convert tier letters to numerical values using ABILITY_TIERS
+            parameters = RiderParameters(
+                sprint_ability=ABILITY_TIERS[rider_info["tiers"]["sprint"]],
+                punch_ability=ABILITY_TIERS[rider_info["tiers"]["punch"]],
+                itt_ability=ABILITY_TIERS[rider_info["tiers"]["itt"]],
+                mountain_ability=ABILITY_TIERS[rider_info["tiers"]["mountain"]],
+                break_away_ability=ABILITY_TIERS[rider_info["tiers"]["break_away"]]
+            )
+            self.riders.append(Rider(
+                rider_info["name"],
+                rider_info["team"],
+                parameters,
+                rider_info["age"],
+                price=rider_info["price"],
+                chance_of_abandon=rider_info["chance_of_abandon"]
+            ))
+
+    def get_rider(self, name: str) -> Rider:
+        """Get a rider by name."""
+        for rider in self.riders:
+            if rider.name == name:
+                return rider
+        raise ValueError(f"Rider {name} not found")
+
+    def get_all_riders(self) -> List[Rider]:
+        """Get all riders in the database."""
+        return self.riders
+
+    def generate_stage_result(self, rider: Rider, stage: int) -> float:
+        """Generate a result for a rider in a specific stage using triangular distribution."""
+        # Stage numbers in STAGE_PROFILES are 1-based, but stage parameter is already 1-based
+        min_val, mode, max_val = rider.get_stage_probability(stage)
+        return np.random.triangular(min_val, mode, max_val)
+
+    def get_youth_riders(self, age_limit: int = 25) -> List[Rider]:
+        return [r for r in self.riders if r.age <= age_limit]
+
+# Create a global instance of the rider database
 rider_db = RiderDatabase() 