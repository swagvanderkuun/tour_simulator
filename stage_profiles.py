"""
Stage profiles for the Tour de France 2025.
Each stage can be a mix of different types with weights that sum to 1.
This affects how rider parameters influence their probability distributions.
"""

from enum import Enum
from typing import Dict, List

class StageType(Enum):
    SPRINT = "sprint"
    PUNCH = "punch"
    ITT = "itt"
    MOUNTAIN = "mountain"
    BREAK_AWAY = "break_away"

# Stage profiles for the Tour de France 2025
# Each stage can be a mix of different types with weights that sum to 1
STAGE_PROFILES = {
    1: {StageType.SPRINT: 1.0},
    2: {StageType.PUNCH: 0.8, StageType.SPRINT: 0.2},
    3: {StageType.SPRINT: 1.0},
    4: {StageType.PUNCH: 0.7, StageType.SPRINT: 0.3},
    5: {StageType.ITT: 1.0},
    6: {StageType.PUNCH: 0.6, StageType.BREAK_AWAY: 0.3, StageType.MOUNTAIN: 0.1},
    7: {StageType.PUNCH: 0.7, StageType.MOUNTAIN: 0.3},
    8: {StageType.SPRINT: 0.8, StageType.PUNCH: 0.2},
    9: {StageType.SPRINT: 1.0},
    10: {StageType.MOUNTAIN: 0.5, StageType.BREAK_AWAY: 0.5},
    11: {StageType.BREAK_AWAY: 0.2, StageType.SPRINT: 0.3, StageType.PUNCH: 0.5},
    12: {StageType.MOUNTAIN: 1.0},
    13: {StageType.ITT: 0.2, StageType.MOUNTAIN: 0.8},
<<<<<<< HEAD
    14: {StageType.MOUNTAIN: 1.0},
    15: {StageType.BREAK_AWAY: 0.7, StageType.SPRINT: 0.3},
    16: {StageType.MOUNTAIN: 1.0},
    17: {StageType.BREAK_AWAY: 0.5, StageType.SPRINT: 0.5},
    18: {StageType.MOUNTAIN: 0.8, StageType.BREAK_AWAY: 0.2},
=======
    14: {StageType.MOUNTAIN: 0.8, StageType.BREAK_AWAY: 0.2},
    15: {StageType.BREAK_AWAY: 0.8, StageType.SPRINT: 0.2},
    16: {StageType.MOUNTAIN: 1.0},
    17: {StageType.BREAK_AWAY: 0.4, StageType.SPRINT: 0.6},
    18: {StageType.MOUNTAIN: 1.0},
>>>>>>> 61c5d333
    19: {StageType.MOUNTAIN: 1.0},
    20: {StageType.BREAK_AWAY: 0.8, StageType.SPRINT: 0.2},
    21: {StageType.SPRINT: 0.7, StageType.PUNCH: 0.3}
}

def get_stage_profile(stage_number: int) -> Dict[StageType, float]:
    """Get the weighted profile of a specific stage."""
    return STAGE_PROFILES[stage_number]

def get_stage_type(stage_number: int) -> StageType:
    """Get the primary type of a specific stage (for backward compatibility)."""
    profile = STAGE_PROFILES[stage_number]
    # Return the stage type with the highest weight
    return max(profile.items(), key=lambda x: x[1])[0]

def get_stages_of_type(stage_type: StageType) -> List[int]:
    """Get all stage numbers where a specific type has the highest weight."""
    return [stage for stage, profile in STAGE_PROFILES.items() 
            if max(profile.items(), key=lambda x: x[1])[0] == stage_type]

def validate_stage_profile(profile: Dict[StageType, float]) -> bool:
    """Validate that stage profile weights sum to 1.0."""
    total_weight = sum(profile.values())
    return abs(total_weight - 1.0) < 0.001  # Allow small floating point errors

def update_stage_profile(stage_number: int, profile: Dict[StageType, float]):
    """Update a stage profile with validation."""
    if not validate_stage_profile(profile):
        raise ValueError(f"Stage profile weights must sum to 1.0, got {sum(profile.values())}")
    STAGE_PROFILES[stage_number] = profile <|MERGE_RESOLUTION|>--- conflicted
+++ resolved
@@ -1,75 +1,67 @@
-"""
-Stage profiles for the Tour de France 2025.
-Each stage can be a mix of different types with weights that sum to 1.
-This affects how rider parameters influence their probability distributions.
-"""
-
-from enum import Enum
-from typing import Dict, List
-
-class StageType(Enum):
-    SPRINT = "sprint"
-    PUNCH = "punch"
-    ITT = "itt"
-    MOUNTAIN = "mountain"
-    BREAK_AWAY = "break_away"
-
-# Stage profiles for the Tour de France 2025
-# Each stage can be a mix of different types with weights that sum to 1
-STAGE_PROFILES = {
-    1: {StageType.SPRINT: 1.0},
-    2: {StageType.PUNCH: 0.8, StageType.SPRINT: 0.2},
-    3: {StageType.SPRINT: 1.0},
-    4: {StageType.PUNCH: 0.7, StageType.SPRINT: 0.3},
-    5: {StageType.ITT: 1.0},
-    6: {StageType.PUNCH: 0.6, StageType.BREAK_AWAY: 0.3, StageType.MOUNTAIN: 0.1},
-    7: {StageType.PUNCH: 0.7, StageType.MOUNTAIN: 0.3},
-    8: {StageType.SPRINT: 0.8, StageType.PUNCH: 0.2},
-    9: {StageType.SPRINT: 1.0},
-    10: {StageType.MOUNTAIN: 0.5, StageType.BREAK_AWAY: 0.5},
-    11: {StageType.BREAK_AWAY: 0.2, StageType.SPRINT: 0.3, StageType.PUNCH: 0.5},
-    12: {StageType.MOUNTAIN: 1.0},
-    13: {StageType.ITT: 0.2, StageType.MOUNTAIN: 0.8},
-<<<<<<< HEAD
-    14: {StageType.MOUNTAIN: 1.0},
-    15: {StageType.BREAK_AWAY: 0.7, StageType.SPRINT: 0.3},
-    16: {StageType.MOUNTAIN: 1.0},
-    17: {StageType.BREAK_AWAY: 0.5, StageType.SPRINT: 0.5},
-    18: {StageType.MOUNTAIN: 0.8, StageType.BREAK_AWAY: 0.2},
-=======
-    14: {StageType.MOUNTAIN: 0.8, StageType.BREAK_AWAY: 0.2},
-    15: {StageType.BREAK_AWAY: 0.8, StageType.SPRINT: 0.2},
-    16: {StageType.MOUNTAIN: 1.0},
-    17: {StageType.BREAK_AWAY: 0.4, StageType.SPRINT: 0.6},
-    18: {StageType.MOUNTAIN: 1.0},
->>>>>>> 61c5d333
-    19: {StageType.MOUNTAIN: 1.0},
-    20: {StageType.BREAK_AWAY: 0.8, StageType.SPRINT: 0.2},
-    21: {StageType.SPRINT: 0.7, StageType.PUNCH: 0.3}
-}
-
-def get_stage_profile(stage_number: int) -> Dict[StageType, float]:
-    """Get the weighted profile of a specific stage."""
-    return STAGE_PROFILES[stage_number]
-
-def get_stage_type(stage_number: int) -> StageType:
-    """Get the primary type of a specific stage (for backward compatibility)."""
-    profile = STAGE_PROFILES[stage_number]
-    # Return the stage type with the highest weight
-    return max(profile.items(), key=lambda x: x[1])[0]
-
-def get_stages_of_type(stage_type: StageType) -> List[int]:
-    """Get all stage numbers where a specific type has the highest weight."""
-    return [stage for stage, profile in STAGE_PROFILES.items() 
-            if max(profile.items(), key=lambda x: x[1])[0] == stage_type]
-
-def validate_stage_profile(profile: Dict[StageType, float]) -> bool:
-    """Validate that stage profile weights sum to 1.0."""
-    total_weight = sum(profile.values())
-    return abs(total_weight - 1.0) < 0.001  # Allow small floating point errors
-
-def update_stage_profile(stage_number: int, profile: Dict[StageType, float]):
-    """Update a stage profile with validation."""
-    if not validate_stage_profile(profile):
-        raise ValueError(f"Stage profile weights must sum to 1.0, got {sum(profile.values())}")
+"""
+Stage profiles for the Tour de France 2025.
+Each stage can be a mix of different types with weights that sum to 1.
+This affects how rider parameters influence their probability distributions.
+"""
+
+from enum import Enum
+from typing import Dict, List
+
+class StageType(Enum):
+    SPRINT = "sprint"
+    PUNCH = "punch"
+    ITT = "itt"
+    MOUNTAIN = "mountain"
+    BREAK_AWAY = "break_away"
+
+# Stage profiles for the Tour de France 2025
+# Each stage can be a mix of different types with weights that sum to 1
+STAGE_PROFILES = {
+    1: {StageType.SPRINT: 1.0},
+    2: {StageType.PUNCH: 0.8, StageType.SPRINT: 0.2},
+    3: {StageType.SPRINT: 1.0},
+    4: {StageType.PUNCH: 0.7, StageType.SPRINT: 0.3},
+    5: {StageType.ITT: 1.0},
+    6: {StageType.PUNCH: 0.6, StageType.BREAK_AWAY: 0.3, StageType.MOUNTAIN: 0.1},
+    7: {StageType.PUNCH: 0.7, StageType.MOUNTAIN: 0.3},
+    8: {StageType.SPRINT: 0.8, StageType.PUNCH: 0.2},
+    9: {StageType.SPRINT: 1.0},
+    10: {StageType.MOUNTAIN: 0.5, StageType.BREAK_AWAY: 0.5},
+    11: {StageType.BREAK_AWAY: 0.2, StageType.SPRINT: 0.3, StageType.PUNCH: 0.5},
+    12: {StageType.MOUNTAIN: 1.0},
+    13: {StageType.ITT: 0.2, StageType.MOUNTAIN: 0.8},
+    14: {StageType.MOUNTAIN: 1.0},
+    15: {StageType.BREAK_AWAY: 0.8, StageType.SPRINT: 0.2},
+    16: {StageType.MOUNTAIN: 1.0},
+    17: {StageType.BREAK_AWAY: 0.5, StageType.SPRINT: 0.5},
+    18: {StageType.MOUNTAIN: 1.0},
+    19: {StageType.MOUNTAIN: 1.0},
+    20: {StageType.BREAK_AWAY: 0.8, StageType.SPRINT: 0.2},
+    21: {StageType.SPRINT: 0.7, StageType.PUNCH: 0.3}
+}
+
+def get_stage_profile(stage_number: int) -> Dict[StageType, float]:
+    """Get the weighted profile of a specific stage."""
+    return STAGE_PROFILES[stage_number]
+
+def get_stage_type(stage_number: int) -> StageType:
+    """Get the primary type of a specific stage (for backward compatibility)."""
+    profile = STAGE_PROFILES[stage_number]
+    # Return the stage type with the highest weight
+    return max(profile.items(), key=lambda x: x[1])[0]
+
+def get_stages_of_type(stage_type: StageType) -> List[int]:
+    """Get all stage numbers where a specific type has the highest weight."""
+    return [stage for stage, profile in STAGE_PROFILES.items() 
+            if max(profile.items(), key=lambda x: x[1])[0] == stage_type]
+
+def validate_stage_profile(profile: Dict[StageType, float]) -> bool:
+    """Validate that stage profile weights sum to 1.0."""
+    total_weight = sum(profile.values())
+    return abs(total_weight - 1.0) < 0.001  # Allow small floating point errors
+
+def update_stage_profile(stage_number: int, profile: Dict[StageType, float]):
+    """Update a stage profile with validation."""
+    if not validate_stage_profile(profile):
+        raise ValueError(f"Stage profile weights must sum to 1.0, got {sum(profile.values())}")
     STAGE_PROFILES[stage_number] = profile 